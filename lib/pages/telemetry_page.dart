--- conflicted
+++ resolved
@@ -530,7 +530,6 @@
     }
 
     if (targetPose != null) {
-<<<<<<< HEAD
       PathPainterUtil.paintRobotOutline(targetPose!, fieldImage, robotSize,
           scale, canvas, Colors.grey[600]!.withOpacity(0.75));
     }
@@ -538,29 +537,6 @@
     if (currentPose != null) {
       PathPainterUtil.paintRobotOutline(currentPose!, fieldImage, robotSize,
           scale, canvas, Colors.grey[400]!);
-=======
-      PathPainterUtil.paintRobotOutline(
-        targetPose!.position,
-        targetPose!.rotation,
-        fieldImage,
-        robotSize,
-        scale,
-        canvas,
-        Colors.grey[600]!.withOpacity(0.75),
-      );
-    }
-
-    if (currentPose != null) {
-      PathPainterUtil.paintRobotOutline(
-        currentPose!.position,
-        currentPose!.rotation,
-        fieldImage,
-        robotSize,
-        scale,
-        canvas,
-        Colors.grey[400]!,
-      );
->>>>>>> 52aca1bd
     }
   }
 
