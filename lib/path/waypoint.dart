--- conflicted
+++ resolved
@@ -4,12 +4,8 @@
 import 'package:pathplanner/util/wpimath/geometry.dart';
 
 class Waypoint {
-<<<<<<< HEAD
+  static const num minControlLength = 0.25;
   static HashMap<String, Translation2d> linked = HashMap();
-=======
-  static const num minControlLength = 0.25;
-  static HashMap<String, Point> linked = HashMap();
->>>>>>> 90ddfcdc
 
   Translation2d anchor;
   Translation2d? prevControl;
@@ -34,10 +30,10 @@
 
     // Set the lengths to their current length to enforce minimum
     if (prevControl != null) {
-      setPrevControlLength(getPrevControlLength());
-    }
-    if (nextControl != null) {
-      setNextControlLength(getNextControlLength());
+      setPrevControlLength(prevControlLength!);
+    }
+    if (nextControl != null) {
+      setNextControlLength(nextControlLength!);
     }
   }
 
@@ -125,41 +121,23 @@
 
   void setPrevControlLength(num length) {
     if (prevControl != null) {
-<<<<<<< HEAD
+      if (!length.isFinite) {
+        length = minControlLength;
+      }
+      length = max(length, minControlLength);
       prevControl = anchor +
           Translation2d.fromAngle(length, (prevControl! - anchor).angle);
-=======
-      var dir = prevControl! - anchor;
-      var mag = dir.magnitude;
-      dir = Point(dir.x / mag, dir.y / mag);
-
+    }
+  }
+
+  void setNextControlLength(num length) {
+    if (nextControl != null) {
       if (!length.isFinite) {
         length = minControlLength;
       }
-      final l = max(length, minControlLength);
-      var control = Point(dir.x * l, dir.y * l);
-      prevControl = Point(anchor.x + control.x, anchor.y + control.y);
->>>>>>> 90ddfcdc
-    }
-  }
-
-  void setNextControlLength(num length) {
-    if (nextControl != null) {
-<<<<<<< HEAD
+      length = max(length, minControlLength);
       nextControl = anchor +
           Translation2d.fromAngle(length, (nextControl! - anchor).angle);
-=======
-      var dir = nextControl! - anchor;
-      var mag = dir.magnitude;
-      dir = Point(dir.x / mag, dir.y / mag);
-
-      if (!length.isFinite) {
-        length = minControlLength;
-      }
-      final l = max(length, minControlLength);
-      var control = Point(dir.x * l, dir.y * l);
-      nextControl = Point(anchor.x + control.x, anchor.y + control.y);
->>>>>>> 90ddfcdc
     }
   }
 
@@ -209,15 +187,13 @@
         nextControl = Translation2d(x, y);
       }
 
-<<<<<<< HEAD
-      prevControl = anchor +
-          Translation2d.fromAngle(
-              prevControlLength!, (anchor - nextControl!).angle);
-=======
-      _updatePrevControlFromNext();
+      if (prevControl != null) {
+        prevControl = anchor +
+            Translation2d.fromAngle(
+                prevControlLength!, (anchor - nextControl!).angle);
+      }
       // Set the length to enforce minimum
-      setNextControlLength(getNextControlLength());
->>>>>>> 90ddfcdc
+      setNextControlLength(nextControlLength!);
     } else if (_isPrevControlDragging) {
       if (isLocked) {
         Translation2d lineEnd = prevControl! + (prevControl! - anchor);
@@ -230,15 +206,13 @@
         prevControl = Translation2d(x, y);
       }
 
-<<<<<<< HEAD
-      nextControl = anchor +
-          Translation2d.fromAngle(
-              nextControlLength!, (anchor - prevControl!).angle);
-=======
-      _updateNextControlFromPrev();
+      if (nextControl != null) {
+        nextControl = anchor +
+            Translation2d.fromAngle(
+                nextControlLength!, (anchor - prevControl!).angle);
+      }
       // Set the length to enforce minimum
-      setPrevControlLength(getPrevControlLength());
->>>>>>> 90ddfcdc
+      setPrevControlLength(prevControlLength!);
     }
   }
 
