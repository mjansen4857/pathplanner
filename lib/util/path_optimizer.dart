--- conflicted
+++ resolved
@@ -192,22 +192,14 @@
     if (mutated.prevControl != null) {
       // Mutate by changing prev control length randomly between +/- 0.2 m
       double x = (rand.nextDouble() - 0.5) * 0.2;
-<<<<<<< HEAD
-      double prevLength = max(0.5, mutated.prevControlLength! + x);
-=======
-      double prevLength = mutated.getPrevControlLength() + x;
->>>>>>> 90ddfcdc
+      double prevLength = mutated.prevControlLength! + x;
       mutated.setPrevControlLength(prevLength);
     }
 
     if (mutated.nextControl != null) {
       // Mutate by changing next control length randomly between +/- 0.2 m
       double x = (rand.nextDouble() - 0.5) * 0.2;
-<<<<<<< HEAD
-      double nextLength = max(0.5, mutated.nextControlLength! + x);
-=======
-      double nextLength = mutated.getNextControlLength() + x;
->>>>>>> 90ddfcdc
+      double nextLength = mutated.nextControlLength! + x;
       mutated.setNextControlLength(nextLength);
     }
 
