import 'dart:math';

import 'package:flutter/material.dart';
import 'package:pathplanner/util/wpimath/geometry.dart';
import 'package:pathplanner/widgets/field_image.dart';

class PathPainterUtil {
<<<<<<< HEAD
  static Future<void> paintRobotOutline(
=======
  static void paintRobotModules(List<Pose2d> modulePoses, FieldImage fieldImage,
      double scale, Canvas canvas, Color color) {
    var paint = Paint()
      ..style = PaintingStyle.fill
      ..color = color
      ..strokeWidth = 2;

    for (Pose2d m in modulePoses) {
      Offset pos = PathPainterUtil.pointToPixelOffset(
          m.translation.asPoint(), scale, fieldImage);

      canvas.save();
      canvas.translate(pos.dx, pos.dy);
      canvas.rotate(-m.rotation.getRadians().toDouble());
      canvas.translate(-pos.dx, -pos.dy);
      canvas.drawRRect(
          RRect.fromRectAndRadius(
              Rect.fromCenter(
                  center: pos,
                  width: PathPainterUtil.uiPointSizeToPixels(
                      25, scale, fieldImage),
                  height: PathPainterUtil.uiPointSizeToPixels(
                      12, scale, fieldImage)),
              const Radius.circular(1.0)),
          paint);
      canvas.restore();
    }
  }

  static void paintRobotOutline(
>>>>>>> 3f358071
      Point position,
      num rotationDegrees,
      FieldImage fieldImage,
      Size robotSize,
      double scale,
      Canvas canvas,
      Color color,
      {IconData? robotIcon,
      bool hasArrow = false,
      bool showDetails = false}) async {
    var paint = Paint()
      ..style = PaintingStyle.stroke
      ..color = color
      ..strokeWidth = 2;

    Offset center =
        PathPainterUtil.pointToPixelOffset(position, scale, fieldImage);
<<<<<<< HEAD
    double angle = (-rotationDegrees / 180 * pi).toDouble();
    double halfWidth =
        PathPainterUtil.metersToPixels(robotSize.width / 2, scale, fieldImage);
    double halfLength =
        PathPainterUtil.metersToPixels(robotSize.height / 2, scale, fieldImage);

    Offset l = Offset(center.dx + (halfWidth * sin(angle)),
        center.dy - (halfWidth * cos(angle)));
    Offset r = Offset(center.dx - (halfWidth * sin(angle)),
        center.dy + (halfWidth * cos(angle)));

    Offset frontLeft = Offset(
        l.dx + (halfLength * cos(angle)), l.dy + (halfLength * sin(angle)));
    Offset backLeft = Offset(
        l.dx - (halfLength * cos(angle)), l.dy - (halfLength * sin(angle)));
    Offset frontRight = Offset(
        r.dx + (halfLength * cos(angle)), r.dy + (halfLength * sin(angle)));
    Offset backRight = Offset(
        r.dx - (halfLength * cos(angle)), r.dy - (halfLength * sin(angle)));

    canvas.drawLine(backLeft, frontLeft, paint);
    canvas.drawLine(frontLeft, frontRight, paint);
    canvas.drawLine(frontRight, backRight, paint);
    canvas.drawLine(backRight, backLeft, paint);

    if (robotIcon != null) {
      TextPainter iconPainter = TextPainter(
        textDirection: TextDirection.ltr,
        text: TextSpan(
          text: String.fromCharCode(robotIcon.codePoint),
          style: TextStyle(
            fontSize: 28,
            color: color,
            fontFamily: robotIcon.fontFamily,
          ),
        ),
      );
      iconPainter.layout();

      // Position the icon at the center of the robot
      Offset iconCenter = center;
      iconPainter.paint(canvas,
          iconCenter - Offset(iconPainter.width / 2, iconPainter.height / 2));
    }

    Offset frontMiddle = frontLeft + ((frontRight - frontLeft) * 0.5);

    if (hasArrow) {
      canvas.save();

      canvas.translate(frontMiddle.dx, frontMiddle.dy);
      canvas.rotate(angle);
      canvas.translate(7, 0);

      // Draw an arrow icon
      const IconData arrowIcon = Icons.arrow_forward_rounded;
      TextPainter arrowPainter = TextPainter(
        textDirection: TextDirection.ltr,
        text: TextSpan(
          text: String.fromCharCode(arrowIcon.codePoint),
          style: TextStyle(
            fontSize: 23,
            color: color,
            fontFamily: arrowIcon.fontFamily,
          ),
        ),
      );
      arrowPainter.layout();

      arrowPainter.paint(
          canvas, Offset(-arrowPainter.width / 2, -arrowPainter.height / 2));

      canvas.restore();
    } else {
      // Draw the original dot if hasArrow is false
      paint.style = PaintingStyle.fill;
      canvas.drawCircle(frontMiddle,
          PathPainterUtil.uiPointSizeToPixels(15, scale, fieldImage), paint);
      paint.style = PaintingStyle.stroke;
      paint.strokeWidth = 1;
      paint.color = Colors.black;
      canvas.drawCircle(frontMiddle,
          PathPainterUtil.uiPointSizeToPixels(15, scale, fieldImage), paint);
    }

    if (showDetails) {
      String angleText = '${rotationDegrees.toStringAsFixed(1)}°';
      String coordText =
          '(${position.x.toStringAsFixed(2)}, ${position.y.toStringAsFixed(2)})';
      String displayText = '$angleText\n$coordText';

      // Calculate text size based on robot size
      double textSize = min(halfWidth, halfLength) * 0.35;

      TextPainter textPainter = TextPainter(
        textDirection: TextDirection.ltr,
        text: TextSpan(
          text: displayText,
          style: TextStyle(
            fontSize: textSize,
            color: color,
            fontWeight: FontWeight.bold,
          ),
        ),
      );
      textPainter.layout();

      Offset textPosition = Offset(
          backLeft.dx + (frontLeft.dx - backLeft.dx) * 0.2,
          backLeft.dy + (frontLeft.dy - backLeft.dy) * 0.3);

      canvas.save();

      canvas.translate(textPosition.dx, textPosition.dy);

      // Draw a background for the text
      final bgRect = Rect.fromCenter(
        center: Offset(textPainter.width / 2, textPainter.height / 2),
        width: textPainter.width + 8,
        height: textPainter.height + 6,
      );
      canvas.drawRRect(
        RRect.fromRectAndRadius(bgRect, const Radius.circular(3)),
        Paint()..color = Colors.black.withOpacity(0.6),
      );

      // Draw text outline
      TextPainter outlinePainter = TextPainter(
        textDirection: TextDirection.ltr,
        text: TextSpan(
          text: displayText,
          style: TextStyle(
            fontSize: textSize,
            foreground: Paint()
              ..style = PaintingStyle.stroke
              ..strokeWidth = 1.5
              ..color = Colors.black,
            fontWeight: FontWeight.bold,
          ),
        ),
      );
      outlinePainter.layout();
      outlinePainter.paint(canvas, Offset.zero);

      textPainter.paint(canvas, Offset.zero);

      canvas.restore();
    }
=======
    num angle = -rotationDegrees / 180 * pi;

    double width =
        PathPainterUtil.metersToPixels(robotSize.width, scale, fieldImage);
    double length =
        PathPainterUtil.metersToPixels(robotSize.height, scale, fieldImage);

    canvas.save();
    canvas.translate(center.dx, center.dy);
    canvas.rotate(angle.toDouble());
    canvas.translate(-center.dx, -center.dy);
    canvas.drawRRect(
        RRect.fromRectAndRadius(
            Rect.fromCenter(center: center, width: length, height: width),
            const Radius.circular(5)),
        paint);
    paint.style = PaintingStyle.fill;
    Offset frontMiddle = center + Offset(length / 2, 0);
    canvas.drawCircle(frontMiddle,
        PathPainterUtil.uiPointSizeToPixels(15, scale, fieldImage), paint);
    paint.style = PaintingStyle.stroke;
    paint.strokeWidth = 1;
    paint.color = Colors.black;
    canvas.drawCircle(frontMiddle,
        PathPainterUtil.uiPointSizeToPixels(15, scale, fieldImage), paint);
    canvas.restore();
>>>>>>> 3f358071
  }

  static void paintMarker(
      Canvas canvas, Offset location, Color color, Color strokeColor) {
    const IconData markerIcon = Icons.location_on_rounded;

    TextPainter textPainter = TextPainter(
      textDirection: TextDirection.ltr,
      text: TextSpan(
        text: String.fromCharCode(markerIcon.codePoint),
        style: TextStyle(
          fontSize: 35, // Set the font size to 35
          color: color,
          fontFamily: markerIcon.fontFamily,
        ),
      ),
    );

    TextPainter textStrokePainter = TextPainter(
      textDirection: TextDirection.ltr,
      text: TextSpan(
        text: String.fromCharCode(markerIcon.codePoint),
        style: TextStyle(
          fontSize: 35, // Set the font size to 35
          fontFamily: markerIcon.fontFamily,
          foreground: Paint()
            ..style = PaintingStyle.stroke
            ..strokeWidth = 2
            ..color = strokeColor,
        ),
      ),
    );

    textPainter.layout();
    textStrokePainter.layout();

    textPainter.paint(
        canvas, location - const Offset(17.5, 27.5)); // Adjust the offset
    textStrokePainter.paint(
        canvas, location - const Offset(17.5, 27.5)); // Adjust the offset
  }

  static Offset pointToPixelOffset(
      Point point, double scale, FieldImage fieldImage) {
    return Offset(
            (point.x * fieldImage.pixelsPerMeter) + 0,
            fieldImage.defaultSize.height -
                ((point.y * fieldImage.pixelsPerMeter) + 0))
        .scale(scale, scale);
  }

  static double metersToPixels(
      double meters, double scale, FieldImage fieldImage) {
    return meters * fieldImage.pixelsPerMeter * scale;
  }

  static double uiPointSizeToPixels(
      double size, double scale, FieldImage fieldImage) {
    // 3240 = width of field image size is based on
    return size / 3240 * fieldImage.defaultSize.width * scale;
  }
}<|MERGE_RESOLUTION|>--- conflicted
+++ resolved
@@ -5,9 +5,6 @@
 import 'package:pathplanner/widgets/field_image.dart';
 
 class PathPainterUtil {
-<<<<<<< HEAD
-  static Future<void> paintRobotOutline(
-=======
   static void paintRobotModules(List<Pose2d> modulePoses, FieldImage fieldImage,
       double scale, Canvas canvas, Color color) {
     var paint = Paint()
@@ -38,7 +35,6 @@
   }
 
   static void paintRobotOutline(
->>>>>>> 3f358071
       Point position,
       num rotationDegrees,
       FieldImage fieldImage,
@@ -46,9 +42,7 @@
       double scale,
       Canvas canvas,
       Color color,
-      {IconData? robotIcon,
-      bool hasArrow = false,
-      bool showDetails = false}) async {
+      {bool showDetails = false}) {
     var paint = Paint()
       ..style = PaintingStyle.stroke
       ..color = color
@@ -56,91 +50,34 @@
 
     Offset center =
         PathPainterUtil.pointToPixelOffset(position, scale, fieldImage);
-<<<<<<< HEAD
-    double angle = (-rotationDegrees / 180 * pi).toDouble();
-    double halfWidth =
-        PathPainterUtil.metersToPixels(robotSize.width / 2, scale, fieldImage);
-    double halfLength =
-        PathPainterUtil.metersToPixels(robotSize.height / 2, scale, fieldImage);
-
-    Offset l = Offset(center.dx + (halfWidth * sin(angle)),
-        center.dy - (halfWidth * cos(angle)));
-    Offset r = Offset(center.dx - (halfWidth * sin(angle)),
-        center.dy + (halfWidth * cos(angle)));
-
-    Offset frontLeft = Offset(
-        l.dx + (halfLength * cos(angle)), l.dy + (halfLength * sin(angle)));
-    Offset backLeft = Offset(
-        l.dx - (halfLength * cos(angle)), l.dy - (halfLength * sin(angle)));
-    Offset frontRight = Offset(
-        r.dx + (halfLength * cos(angle)), r.dy + (halfLength * sin(angle)));
-    Offset backRight = Offset(
-        r.dx - (halfLength * cos(angle)), r.dy - (halfLength * sin(angle)));
-
-    canvas.drawLine(backLeft, frontLeft, paint);
-    canvas.drawLine(frontLeft, frontRight, paint);
-    canvas.drawLine(frontRight, backRight, paint);
-    canvas.drawLine(backRight, backLeft, paint);
-
-    if (robotIcon != null) {
-      TextPainter iconPainter = TextPainter(
-        textDirection: TextDirection.ltr,
-        text: TextSpan(
-          text: String.fromCharCode(robotIcon.codePoint),
-          style: TextStyle(
-            fontSize: 28,
-            color: color,
-            fontFamily: robotIcon.fontFamily,
-          ),
-        ),
-      );
-      iconPainter.layout();
-
-      // Position the icon at the center of the robot
-      Offset iconCenter = center;
-      iconPainter.paint(canvas,
-          iconCenter - Offset(iconPainter.width / 2, iconPainter.height / 2));
-    }
-
-    Offset frontMiddle = frontLeft + ((frontRight - frontLeft) * 0.5);
-
-    if (hasArrow) {
-      canvas.save();
-
-      canvas.translate(frontMiddle.dx, frontMiddle.dy);
-      canvas.rotate(angle);
-      canvas.translate(7, 0);
-
-      // Draw an arrow icon
-      const IconData arrowIcon = Icons.arrow_forward_rounded;
-      TextPainter arrowPainter = TextPainter(
-        textDirection: TextDirection.ltr,
-        text: TextSpan(
-          text: String.fromCharCode(arrowIcon.codePoint),
-          style: TextStyle(
-            fontSize: 23,
-            color: color,
-            fontFamily: arrowIcon.fontFamily,
-          ),
-        ),
-      );
-      arrowPainter.layout();
-
-      arrowPainter.paint(
-          canvas, Offset(-arrowPainter.width / 2, -arrowPainter.height / 2));
-
-      canvas.restore();
-    } else {
-      // Draw the original dot if hasArrow is false
-      paint.style = PaintingStyle.fill;
-      canvas.drawCircle(frontMiddle,
-          PathPainterUtil.uiPointSizeToPixels(15, scale, fieldImage), paint);
-      paint.style = PaintingStyle.stroke;
-      paint.strokeWidth = 1;
-      paint.color = Colors.black;
-      canvas.drawCircle(frontMiddle,
-          PathPainterUtil.uiPointSizeToPixels(15, scale, fieldImage), paint);
-    }
+    num angle = -rotationDegrees / 180 * pi;
+
+    double width =
+        PathPainterUtil.metersToPixels(robotSize.width, scale, fieldImage);
+    double length =
+        PathPainterUtil.metersToPixels(robotSize.height, scale, fieldImage);
+
+    canvas.save();
+    canvas.translate(center.dx, center.dy);
+    canvas.rotate(angle.toDouble());
+    canvas.translate(-center.dx, -center.dy);
+    canvas.drawRRect(
+        RRect.fromRectAndRadius(
+            Rect.fromCenter(center: center, width: length, height: width),
+            const Radius.circular(5)),
+        paint);
+
+    Offset frontMiddle = center + Offset(length / 2, 0);
+
+    // Draw the dot
+    paint.style = PaintingStyle.fill;
+    canvas.drawCircle(frontMiddle,
+        PathPainterUtil.uiPointSizeToPixels(15, scale, fieldImage), paint);
+    paint.style = PaintingStyle.stroke;
+    paint.strokeWidth = 1;
+    paint.color = Colors.black;
+    canvas.drawCircle(frontMiddle,
+        PathPainterUtil.uiPointSizeToPixels(15, scale, fieldImage), paint);
 
     if (showDetails) {
       String angleText = '${rotationDegrees.toStringAsFixed(1)}°';
@@ -148,8 +85,7 @@
           '(${position.x.toStringAsFixed(2)}, ${position.y.toStringAsFixed(2)})';
       String displayText = '$angleText\n$coordText';
 
-      // Calculate text size based on robot size
-      double textSize = min(halfWidth, halfLength) * 0.35;
+      double textSize = min(width, length) * 0.175;
 
       TextPainter textPainter = TextPainter(
         textDirection: TextDirection.ltr,
@@ -164,15 +100,12 @@
       );
       textPainter.layout();
 
-      Offset textPosition = Offset(
-          backLeft.dx + (frontLeft.dx - backLeft.dx) * 0.2,
-          backLeft.dy + (frontLeft.dy - backLeft.dy) * 0.3);
+      Offset textPosition = center + Offset(-length * 0.4, -width * 0.2);
 
       canvas.save();
 
       canvas.translate(textPosition.dx, textPosition.dy);
 
-      // Draw a background for the text
       final bgRect = Rect.fromCenter(
         center: Offset(textPainter.width / 2, textPainter.height / 2),
         width: textPainter.width + 8,
@@ -183,7 +116,6 @@
         Paint()..color = Colors.black.withOpacity(0.6),
       );
 
-      // Draw text outline
       TextPainter outlinePainter = TextPainter(
         textDirection: TextDirection.ltr,
         text: TextSpan(
@@ -205,34 +137,8 @@
 
       canvas.restore();
     }
-=======
-    num angle = -rotationDegrees / 180 * pi;
-
-    double width =
-        PathPainterUtil.metersToPixels(robotSize.width, scale, fieldImage);
-    double length =
-        PathPainterUtil.metersToPixels(robotSize.height, scale, fieldImage);
-
-    canvas.save();
-    canvas.translate(center.dx, center.dy);
-    canvas.rotate(angle.toDouble());
-    canvas.translate(-center.dx, -center.dy);
-    canvas.drawRRect(
-        RRect.fromRectAndRadius(
-            Rect.fromCenter(center: center, width: length, height: width),
-            const Radius.circular(5)),
-        paint);
-    paint.style = PaintingStyle.fill;
-    Offset frontMiddle = center + Offset(length / 2, 0);
-    canvas.drawCircle(frontMiddle,
-        PathPainterUtil.uiPointSizeToPixels(15, scale, fieldImage), paint);
-    paint.style = PaintingStyle.stroke;
-    paint.strokeWidth = 1;
-    paint.color = Colors.black;
-    canvas.drawCircle(frontMiddle,
-        PathPainterUtil.uiPointSizeToPixels(15, scale, fieldImage), paint);
+
     canvas.restore();
->>>>>>> 3f358071
   }
 
   static void paintMarker(
