import 'dart:math';
import 'dart:ui';

import 'package:flutter/material.dart';
import 'package:pathplanner/path/choreo_path.dart';
import 'package:pathplanner/path/rotation_target.dart';
import 'package:pathplanner/trajectory/trajectory.dart';
import 'package:pathplanner/path/pathplanner_path.dart';
import 'package:pathplanner/path/waypoint.dart';
import 'package:pathplanner/util/prefs.dart';
import 'package:pathplanner/util/wpimath/geometry.dart';
import 'package:pathplanner/widgets/field_image.dart';
import 'package:pathplanner/util/path_painter_util.dart';
import 'package:shared_preferences/shared_preferences.dart';

class PathPainter extends CustomPainter {
  final ColorScheme colorScheme;
  final List<PathPlannerPath> paths;
  final List<ChoreoPath> choreoPaths;
  final FieldImage fieldImage;
  final bool simple;
  final bool hideOtherPathsOnHover;
  final String? hoveredPath;
  final int? hoveredWaypoint;
  final int? selectedWaypoint;
  final int? hoveredZone;
  final int? selectedZone;
  final int? hoveredRotTarget;
  final int? selectedRotTarget;
  final int? hoveredMarker;
  final int? selectedMarker;
  final PathPlannerTrajectory? simulatedPath;
  final Color? previewColor;
  final SharedPreferences prefs;
  final PathPlannerPath? optimizedPath;

  late Size robotSize;
  late num robotRadius;
  late bool holonomicMode;
  late num wheelbase;
  late num trackwidth;
  Animation<num>? previewTime;

  static double scale = 1;

  PathPainter({
    required this.colorScheme,
    required this.paths,
    this.choreoPaths = const [],
    required this.fieldImage,
    this.simple = false,
    this.hideOtherPathsOnHover = false,
    this.hoveredPath,
    this.hoveredWaypoint,
    this.selectedWaypoint,
    this.hoveredZone,
    this.selectedZone,
    this.hoveredRotTarget,
    this.selectedRotTarget,
    this.hoveredMarker,
    this.selectedMarker,
    this.simulatedPath,
    Animation<double>? animation,
    this.previewColor,
    required this.prefs,
    this.optimizedPath,
  }) : super(repaint: animation) {
    double robotWidth =
        prefs.getDouble(PrefsKeys.robotWidth) ?? Defaults.robotWidth;
    double robotLength =
        prefs.getDouble(PrefsKeys.robotLength) ?? Defaults.robotLength;
    robotSize = Size(robotWidth, robotLength);
    robotRadius = sqrt((robotSize.width * robotSize.width) +
            (robotSize.height * robotSize.height)) /
        2.0;
    wheelbase =
        prefs.getDouble(PrefsKeys.robotWheelbase) ?? Defaults.robotWheelbase;
    trackwidth =
        prefs.getDouble(PrefsKeys.robotTrackwidth) ?? Defaults.robotTrackwidth;

    holonomicMode =
        prefs.getBool(PrefsKeys.holonomicMode) ?? Defaults.holonomicMode;

    if (simulatedPath != null && animation != null) {
      previewTime =
          Tween<num>(begin: 0, end: simulatedPath!.states.last.timeSeconds)
              .animate(animation);
    }
  }

  @override
  void paint(Canvas canvas, Size size) {
    scale = size.width / fieldImage.defaultSize.width;

    _paintGrid(
        canvas, size, prefs.getBool(PrefsKeys.showGrid) ?? Defaults.showGrid);

    for (int i = 0; i < paths.length; i++) {
      if (hideOtherPathsOnHover &&
          hoveredPath != null &&
          hoveredPath != paths[i].name) {
        continue;
      }

      if (!simple) {
        _paintRadius(paths[i], canvas, scale);
      }

      _paintPathPoints(paths[i], canvas,
          (hoveredPath == paths[i].name) ? Colors.orange : Colors.grey[300]!);

      if (holonomicMode) {
        _paintRotations(paths[i], canvas, scale);
      }

      _paintMarkers(paths[i], canvas);

      if (!simple) {
        for (int w = 0; w < paths[i].waypoints.length; w++) {
          _paintWaypoint(paths[i], canvas, scale, w);
        }
      } else {
        _paintWaypoint(paths[i], canvas, scale, 0);
        _paintWaypoint(paths[i], canvas, scale, paths[i].waypoints.length - 1);
      }
    }

    for (int i = 0; i < choreoPaths.length; i++) {
      if (hideOtherPathsOnHover &&
          hoveredPath != null &&
          hoveredPath != choreoPaths[i].name) {
        continue;
      }

      if (choreoPaths[i].trajectory.states.isEmpty) {
        continue;
      }

      _paintTrajectory(
          choreoPaths[i].trajectory,
          canvas,
          (hoveredPath == choreoPaths[i].name)
              ? colorScheme.primary
              : Colors.grey[300]!);
      _paintChoreoWaypoint(
          choreoPaths[i].trajectory.states.first, canvas, Colors.green, scale);
      _paintChoreoWaypoint(
          choreoPaths[i].trajectory.states.last, canvas, Colors.red, scale);
      _paintChoreoMarkers(choreoPaths[i], canvas);
    }

    if (optimizedPath != null) {
      _paintPathPoints(optimizedPath!, canvas, Colors.deepPurpleAccent, 4.0);
    }

    for (int i = 1; i < paths.length; i++) {
      // Paint warnings between rbeaks in paths
      Point<num> prevPathEnd = paths[i - 1].pathPoints.last.position;
      Point<num> pathStart = paths[i].pathPoints.first.position;

      if (prevPathEnd.distanceTo(pathStart) >= 0.25) {
        _paintBreakWarning(prevPathEnd, pathStart, canvas, scale);
      }
    }

    if (prefs.getBool(PrefsKeys.showStates) ?? Defaults.showStates) {
      _paintTrajectoryStates(simulatedPath, canvas);
    }

    if (previewTime != null) {
      TrajectoryState state = simulatedPath!.sample(previewTime!.value);
      Rotation2d rotation = state.pose.rotation;

      if (holonomicMode && state.moduleStates.isNotEmpty) {
        // Calculate the module positions based off of the robot position
        // so they don't move relative to the robot when interpolating
        // between trajectory states
        List<Pose2d> modPoses = [
          Pose2d(
              state.pose.translation +
                  Translation2d(x: wheelbase / 2, y: trackwidth / 2)
                      .rotateBy(rotation),
              state.moduleStates[0].fieldAngle),
          Pose2d(
              state.pose.translation +
                  Translation2d(x: wheelbase / 2, y: -trackwidth / 2)
                      .rotateBy(rotation),
              state.moduleStates[1].fieldAngle),
          Pose2d(
              state.pose.translation +
                  Translation2d(x: -wheelbase / 2, y: trackwidth / 2)
                      .rotateBy(rotation),
              state.moduleStates[2].fieldAngle),
          Pose2d(
              state.pose.translation +
                  Translation2d(x: -wheelbase / 2, y: -trackwidth / 2)
                      .rotateBy(rotation),
              state.moduleStates[3].fieldAngle),
        ];
        PathPainterUtil.paintRobotModules(
            modPoses, fieldImage, scale, canvas, previewColor ?? Colors.grey);
      }

      PathPainterUtil.paintRobotOutline(
          Point(state.pose.translation.x, state.pose.translation.y),
          rotation.getDegrees(),
          fieldImage,
          robotSize,
          scale,
          canvas,
          previewColor ?? Colors.grey,
          showDetails: prefs.getBool(PrefsKeys.showRobotDetails) ??
              Defaults.showRobotDetails);
    }
  }

  @override
  bool shouldRepaint(PathPainter oldDelegate) {
    return true; // This will just be repainted all the time anyways from the animation
  }

  void _paintTrajectoryStates(PathPlannerTrajectory? traj, Canvas canvas) {
    if (traj == null) {
      return;
    }

    var paint = Paint()..style = PaintingStyle.fill;

    num maxVel = 0.0;
    for (TrajectoryState s in traj.states) {
      maxVel = max(
          maxVel, sqrt(pow(s.fieldSpeeds.vx, 2) + pow(s.fieldSpeeds.vy, 2)));
    }

    for (TrajectoryState s in traj.states) {
      num normalizedVel =
          sqrt(pow(s.fieldSpeeds.vx, 2) + pow(s.fieldSpeeds.vy, 2)) / maxVel;
      normalizedVel = normalizedVel.clamp(0.0, 1.0);

      if (normalizedVel <= 0.33) {
        // Lerp between red and orange
        paint.color =
            Color.lerp(Colors.red, Colors.orange, normalizedVel / 0.33)!;
      } else if (normalizedVel <= 0.67) {
        // Lerp between orange and yellow
        paint.color = Color.lerp(
            Colors.orange, Colors.yellow, (normalizedVel - 0.33) / 0.34)!;
      } else {
        // Lerp between yellow and green
        paint.color = Color.lerp(
            Colors.yellow, Colors.green, (normalizedVel - 0.67) / 0.33)!;
      }
      Offset pos = PathPainterUtil.pointToPixelOffset(
          Point(s.pose.translation.x, s.pose.translation.y), scale, fieldImage);
      canvas.drawCircle(pos, 3.0, paint);
    }
  }

  void _paintTrajectory(
      PathPlannerTrajectory traj, Canvas canvas, Color baseColor) {
    var paint = Paint()
      ..style = PaintingStyle.stroke
      ..color = baseColor
      ..strokeWidth = 2;

    Path p = Path();

    Offset start = PathPainterUtil.pointToPixelOffset(
        Point(traj.states.first.pose.translation.x,
            traj.states.first.pose.translation.y),
        scale,
        fieldImage);
    p.moveTo(start.dx, start.dy);

    for (int i = 1; i < traj.states.length; i++) {
      Offset pos = PathPainterUtil.pointToPixelOffset(
          Point(traj.states[i].pose.translation.x,
              traj.states[i].pose.translation.y),
          scale,
          fieldImage);

      p.lineTo(pos.dx, pos.dy);
    }

    canvas.drawPath(p, paint);
  }

  void _paintChoreoWaypoint(
      TrajectoryState state, Canvas canvas, Color color, double scale) {
    var paint = Paint()
      ..style = PaintingStyle.stroke
      ..strokeWidth = 2
      ..color = color;

    // draw anchor point
    paint.style = PaintingStyle.fill;
    canvas.drawCircle(
        PathPainterUtil.pointToPixelOffset(
            Point(state.pose.translation.x, state.pose.translation.y),
            scale,
            fieldImage),
        PathPainterUtil.uiPointSizeToPixels(25, scale, fieldImage),
        paint);
    paint.style = PaintingStyle.stroke;
    paint.color = Colors.black;
    canvas.drawCircle(
        PathPainterUtil.pointToPixelOffset(
            Point(state.pose.translation.x, state.pose.translation.y),
            scale,
            fieldImage),
        PathPainterUtil.uiPointSizeToPixels(25, scale, fieldImage),
        paint);

    // Draw robot
    PathPainterUtil.paintRobotOutline(
        Point(state.pose.translation.x, state.pose.translation.y),
        state.pose.rotation.getDegrees(),
        fieldImage,
        robotSize,
        scale,
        canvas,
        color.withOpacity(0.5));
  }

  void _paintPathPoints(PathPlannerPath path, Canvas canvas, Color baseColor,
      [double strokeWidth = 2.0]) {
    var paint = Paint()
      ..style = PaintingStyle.stroke
      ..color = baseColor
<<<<<<< HEAD
      ..strokeWidth = 2; // Default stroke width for path points
=======
      ..strokeWidth = strokeWidth;
>>>>>>> 90ddfcdc

    Path p = Path();

    Offset start = PathPainterUtil.pointToPixelOffset(
        path.pathPoints[0].position, scale, fieldImage);
    p.moveTo(start.dx, start.dy);

    for (int i = 1; i < path.pathPoints.length; i++) {
      Offset pos = PathPainterUtil.pointToPixelOffset(
          path.pathPoints[i].position, scale, fieldImage);

      p.lineTo(pos.dx, pos.dy);
    }

    canvas.drawPath(p, paint);

    if (selectedZone != null) {
      paint.color = Colors.orange;
      paint.strokeWidth =
          6; // Thicker stroke width for selected constraint zone
      p.reset();

      num startPos = path.constraintZones[selectedZone!].minWaypointRelativePos;
      num endPos = path.constraintZones[selectedZone!].maxWaypointRelativePos;

      Offset start = PathPainterUtil.pointToPixelOffset(
          path.samplePath(startPos), scale, fieldImage);
      p.moveTo(start.dx, start.dy);

      for (num t = startPos + 0.05; t <= endPos; t += 0.05) {
        Offset pos = PathPainterUtil.pointToPixelOffset(
            path.samplePath(t), scale, fieldImage);

        p.lineTo(pos.dx, pos.dy);
      }

      canvas.drawPath(p, paint);
    }

    if (hoveredZone != null && selectedZone != hoveredZone) {
      paint.color = Colors.deepPurpleAccent;
      paint.strokeWidth = 6; // Thicker stroke width for hovered constraint zone
      p.reset();

      num startPos = path.constraintZones[hoveredZone!].minWaypointRelativePos;
      num endPos = path.constraintZones[hoveredZone!].maxWaypointRelativePos;

      Offset start = PathPainterUtil.pointToPixelOffset(
          path.samplePath(startPos), scale, fieldImage);
      p.moveTo(start.dx, start.dy);

      for (num t = startPos + 0.05; t <= endPos; t += 0.05) {
        Offset pos = PathPainterUtil.pointToPixelOffset(
            path.samplePath(t), scale, fieldImage);

        p.lineTo(pos.dx, pos.dy);
      }

      canvas.drawPath(p, paint);
    }
  }

  void _paintMarkers(PathPlannerPath path, Canvas canvas) {
    for (int i = 0; i < path.eventMarkers.length; i++) {
      var position = path.samplePath(path.eventMarkers[i].waypointRelativePos);

      Color markerColor = Colors.grey[700]!;
      Color markerStrokeColor = Colors.black;
      if (selectedMarker == i) {
        markerColor = Colors.orange;
      } else if (hoveredMarker == i) {
        markerColor = Colors.deepPurpleAccent;
      }

      Offset markerPos =
          PathPainterUtil.pointToPixelOffset(position, scale, fieldImage);

      PathPainterUtil.paintMarker(
          canvas, markerPos, markerColor, markerStrokeColor);
    }
  }

  void _paintChoreoMarkers(ChoreoPath path, Canvas canvas) {
    for (num timestamp in path.eventMarkerTimes) {
      TrajectoryState s = path.trajectory.sample(timestamp);
      Offset markerPos = PathPainterUtil.pointToPixelOffset(
          Point(s.pose.translation.x, s.pose.translation.y), scale, fieldImage);

      PathPainterUtil.paintMarker(
          canvas, markerPos, Colors.grey[700]!, Colors.black);
    }
  }

  void _paintRotations(PathPlannerPath path, Canvas canvas, double scale) {
    for (int i = 0; i < path.pathPoints.length - 1; i++) {
      if (path.pathPoints[i].rotationTarget != null) {
        RotationTarget target = path.pathPoints[i].rotationTarget!;
        Color rotationColor = Colors.grey[700]!;
        if (selectedRotTarget != null &&
            path.rotationTargets[selectedRotTarget!] == target) {
          rotationColor = Colors.orange;
        } else if (hoveredRotTarget != null &&
            path.rotationTargets[hoveredRotTarget!] == target) {
          rotationColor = Colors.deepPurpleAccent;
        }

        PathPainterUtil.paintRobotOutline(
            path.pathPoints[i].position,
            target.rotationDegrees,
            fieldImage,
            robotSize,
            scale,
            canvas,
            rotationColor);
      }
    }

    PathPainterUtil.paintRobotOutline(
        path.waypoints.first.anchor,
        path.idealStartingState.rotation,
        fieldImage,
        robotSize,
        scale,
        canvas,
        Colors.green.withOpacity(0.5));

    PathPainterUtil.paintRobotOutline(
        path.waypoints[path.waypoints.length - 1].anchor,
        path.goalEndState.rotation,
        fieldImage,
        robotSize,
        scale,
        canvas,
        Colors.red.withOpacity(0.5));
  }

  void _paintBreakWarning(Point<num> prevPathEnd, Point<num> pathStart,
      Canvas canvas, double scale) {
    var paint = Paint()
      ..style = PaintingStyle.stroke
      ..color = Colors.yellow[800]!
      ..strokeWidth = 3;

    final p1 =
        PathPainterUtil.pointToPixelOffset(prevPathEnd, scale, fieldImage);
    final p2 = PathPainterUtil.pointToPixelOffset(pathStart, scale, fieldImage);
    final distance = (p2 - p1).distance;
    final normalizedPattern = [7, 5].map((width) => width / distance).toList();
    final points = <Offset>[];
    double t = 0.0;
    int i = 0;
    while (t < 1.0) {
      points.add(Offset.lerp(p1, p2, t)!);
      t += normalizedPattern[i++];
      points.add(Offset.lerp(p1, p2, t.clamp(0.0, 1.0))!);
      t += normalizedPattern[i++];
      i %= normalizedPattern.length;
    }
    canvas.drawPoints(PointMode.lines, points, paint);

    Offset middle = Offset.lerp(p1, p2, 0.5)!;

    const IconData warningIcon = Icons.warning_rounded;

    TextPainter textPainter = TextPainter(
      textDirection: TextDirection.ltr,
      text: TextSpan(
        text: String.fromCharCode(warningIcon.codePoint),
        style: TextStyle(
          fontSize: 40,
          color: Colors.yellow[700]!,
          fontFamily: warningIcon.fontFamily,
        ),
      ),
    );

    TextPainter textStrokePainter = TextPainter(
      textDirection: TextDirection.ltr,
      text: TextSpan(
        text: String.fromCharCode(warningIcon.codePoint),
        style: TextStyle(
          fontSize: 40,
          fontFamily: warningIcon.fontFamily,
          foreground: Paint()
            ..style = PaintingStyle.stroke
            ..strokeWidth = 0.5
            ..color = Colors.black,
        ),
      ),
    );

    textPainter.layout();
    textStrokePainter.layout();

    textPainter.paint(canvas, middle - const Offset(20, 25));
    textStrokePainter.paint(canvas, middle - const Offset(20, 25));
  }

  void _paintRadius(PathPlannerPath path, Canvas canvas, double scale) {
    if (selectedWaypoint != null) {
      var paint = Paint()
        ..style = PaintingStyle.stroke
        ..color = Colors.grey[800]!
        ..strokeWidth = 2;

      canvas.drawCircle(
          PathPainterUtil.pointToPixelOffset(
              path.waypoints[selectedWaypoint!].anchor, scale, fieldImage),
          PathPainterUtil.metersToPixels(
              robotRadius.toDouble(), scale, fieldImage),
          paint);
    }
  }

  void _paintWaypoint(
      PathPlannerPath path, Canvas canvas, double scale, int waypointIdx) {
    var paint = Paint()
      ..style = PaintingStyle.stroke
      ..strokeWidth = 2;

    if (waypointIdx == selectedWaypoint) {
      paint.color = Colors.orange;
    } else if (waypointIdx == hoveredWaypoint) {
      paint.color = Colors.deepPurpleAccent;
    } else {
      paint.color = Colors.grey[700]!;
    }

    Waypoint waypoint = path.waypoints[waypointIdx];

    if (!simple) {
      //draw control point lines
      if (waypoint.nextControl != null) {
        canvas.drawLine(
            PathPainterUtil.pointToPixelOffset(
                waypoint.anchor, scale, fieldImage),
            PathPainterUtil.pointToPixelOffset(
                waypoint.nextControl!, scale, fieldImage),
            paint);
      }
      if (waypoint.prevControl != null) {
        canvas.drawLine(
            PathPainterUtil.pointToPixelOffset(
                waypoint.anchor, scale, fieldImage),
            PathPainterUtil.pointToPixelOffset(
                waypoint.prevControl!, scale, fieldImage),
            paint);
      }
    }

    if (waypointIdx == 0) {
      paint.color = Colors.green;
    } else if (waypointIdx == path.waypoints.length - 1) {
      paint.color = Colors.red;
    } else {
      paint.color = Colors.grey[300]!;
    }

    if (waypointIdx == selectedWaypoint) {
      paint.color = Colors.orange;
    } else if (waypointIdx == hoveredWaypoint) {
      paint.color = Colors.deepPurpleAccent;
    }

    // draw anchor point
    paint.style = PaintingStyle.fill;
    canvas.drawCircle(
        PathPainterUtil.pointToPixelOffset(waypoint.anchor, scale, fieldImage),
        PathPainterUtil.uiPointSizeToPixels(25, scale, fieldImage),
        paint);
    paint.style = PaintingStyle.stroke;
    paint.color = Colors.black;
    canvas.drawCircle(
        PathPainterUtil.pointToPixelOffset(waypoint.anchor, scale, fieldImage),
        PathPainterUtil.uiPointSizeToPixels(25, scale, fieldImage),
        paint);

    if (!simple) {
      // draw control points
      if (waypoint.nextControl != null) {
        paint.style = PaintingStyle.fill;
        if (waypointIdx == selectedWaypoint) {
          paint.color = Colors.orange;
        } else if (waypointIdx == hoveredWaypoint) {
          paint.color = Colors.deepPurpleAccent;
        } else {
          paint.color = Colors.grey[300]!;
        }

        canvas.drawCircle(
            PathPainterUtil.pointToPixelOffset(
                waypoint.nextControl!, scale, fieldImage),
            PathPainterUtil.uiPointSizeToPixels(20, scale, fieldImage),
            paint);
        paint.style = PaintingStyle.stroke;
        paint.color = Colors.black;
        canvas.drawCircle(
            PathPainterUtil.pointToPixelOffset(
                waypoint.nextControl!, scale, fieldImage),
            PathPainterUtil.uiPointSizeToPixels(20, scale, fieldImage),
            paint);
      }
      if (waypoint.prevControl != null) {
        paint.style = PaintingStyle.fill;
        if (waypointIdx == selectedWaypoint) {
          paint.color = Colors.orange;
        } else if (waypointIdx == hoveredWaypoint) {
          paint.color = Colors.deepPurpleAccent;
        } else {
          paint.color = Colors.grey[300]!;
        }

        canvas.drawCircle(
            PathPainterUtil.pointToPixelOffset(
                waypoint.prevControl!, scale, fieldImage),
            PathPainterUtil.uiPointSizeToPixels(20, scale, fieldImage),
            paint);
        paint.style = PaintingStyle.stroke;
        paint.color = Colors.black;
        canvas.drawCircle(
            PathPainterUtil.pointToPixelOffset(
                waypoint.prevControl!, scale, fieldImage),
            PathPainterUtil.uiPointSizeToPixels(20, scale, fieldImage),
            paint);
      }
    }
  }

  void _paintGrid(Canvas canvas, Size size, bool showGrid) {
    if (!showGrid) return;

    final paint = Paint()
      ..color = Colors.grey.withOpacity(0.2) // More transparent
      ..strokeWidth = 1;

    double gridSpacing = PathPainterUtil.metersToPixels(0.5, scale, fieldImage);

    for (double x = 0; x <= size.width; x += gridSpacing) {
      canvas.drawLine(Offset(x, 0), Offset(x, size.height), paint);
    }

    for (double y = 0; y <= size.height; y += gridSpacing) {
      canvas.drawLine(Offset(0, y), Offset(size.width, y), paint);
    }
  }
}<|MERGE_RESOLUTION|>--- conflicted
+++ resolved
@@ -327,11 +327,7 @@
     var paint = Paint()
       ..style = PaintingStyle.stroke
       ..color = baseColor
-<<<<<<< HEAD
-      ..strokeWidth = 2; // Default stroke width for path points
-=======
       ..strokeWidth = strokeWidth;
->>>>>>> 90ddfcdc
 
     Path p = Path();
 
