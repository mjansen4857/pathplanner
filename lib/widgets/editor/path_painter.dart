--- conflicted
+++ resolved
@@ -124,14 +124,14 @@
 
         if (holonomicMode) {
           PathPainterUtil.paintRobotOutline(
-              paths[i].waypoints.first.anchor,
-              paths[i].idealStartingState.rotation,
-              fieldImage,
-              robotSize,
-              scale,
-              canvas,
-              Colors.green.withOpacity(0.5),
-              robotIcon: Icons.start);
+            paths[i].waypoints.first.anchor,
+            paths[i].idealStartingState.rotation,
+            fieldImage,
+            robotSize,
+            scale,
+            canvas,
+            Colors.green.withOpacity(0.5),
+          );
         }
       } else {
         _paintWaypoint(paths[i], canvas, scale, 0);
@@ -165,14 +165,14 @@
 
     if (startingPose != null) {
       PathPainterUtil.paintRobotOutline(
-          Point(startingPose!.translation.x, startingPose!.translation.y),
-          startingPose!.rotation.getDegrees(),
-          fieldImage,
-          robotSize,
-          scale,
-          canvas,
-          Colors.green.withOpacity(0.8),
-          robotIcon: Icons.start);
+        Point(startingPose!.translation.x, startingPose!.translation.y),
+        startingPose!.rotation.getDegrees(),
+        fieldImage,
+        robotSize,
+        scale,
+        canvas,
+        Colors.green.withOpacity(0.8),
+      );
 
       var paint = Paint()
         ..style = PaintingStyle.fill
@@ -212,7 +212,6 @@
             previewColor ?? Colors.grey);
       }
 
-      // Paints the main moving robot
       PathPainterUtil.paintRobotOutline(
           Point(state.pose.translation.x, state.pose.translation.y),
           rotation.getDegrees(),
@@ -221,8 +220,8 @@
           scale,
           canvas,
           previewColor ?? Colors.grey,
-          robotIcon: Icons.drive_eta,
-          hasArrow: true,
+          //robotIcon: Icons.drive_eta,
+          //hasArrow: true,
           showDetails: prefs.getBool(PrefsKeys.showRobotDetails) ??
               Defaults.showRobotDetails);
     }
@@ -290,16 +289,6 @@
 
     // Draw robot
     PathPainterUtil.paintRobotOutline(
-<<<<<<< HEAD
-      state.position,
-      GeometryUtil.toDegrees(state.holonomicRotationRadians),
-      fieldImage,
-      robotSize,
-      scale,
-      canvas,
-      color.withOpacity(0.5),
-    );
-=======
         Point(state.pose.translation.x, state.pose.translation.y),
         state.pose.rotation.getDegrees(),
         fieldImage,
@@ -307,7 +296,6 @@
         scale,
         canvas,
         color.withOpacity(0.5));
->>>>>>> 3f358071
   }
 
   void _paintPathPoints(PathPlannerPath path, Canvas canvas, Color baseColor) {
@@ -435,25 +423,25 @@
       }
 
       PathPainterUtil.paintRobotOutline(
-          path.pathPoints[pointIdx].position,
-          path.rotationTargets[i].rotationDegrees,
-          fieldImage,
-          robotSize,
-          scale,
-          canvas,
-          rotationColor,
-          robotIcon: Icons.rotate_right_rounded);
-    }
-
-    PathPainterUtil.paintRobotOutline(
-        path.waypoints[path.waypoints.length - 1].anchor,
-        path.goalEndState.rotation,
+        path.pathPoints[pointIdx].position,
+        path.rotationTargets[i].rotationDegrees,
         fieldImage,
         robotSize,
         scale,
         canvas,
-        Colors.red.withOpacity(0.5),
-        robotIcon: Icons.flag);
+        rotationColor,
+      );
+    }
+
+    PathPainterUtil.paintRobotOutline(
+      path.waypoints[path.waypoints.length - 1].anchor,
+      path.goalEndState.rotation,
+      fieldImage,
+      robotSize,
+      scale,
+      canvas,
+      Colors.red.withOpacity(0.5),
+    );
   }
 
   void _paintRadius(PathPlannerPath path, Canvas canvas, double scale) {
