--- conflicted
+++ resolved
@@ -95,137 +95,6 @@
       children: [
         Center(
           child: InteractiveViewer(
-<<<<<<< HEAD
-            child: GestureDetector(
-              onPanStart: (details) {
-                if (widget.auto.startingPose != null) {
-                  double xPos = _xPixelsToMeters(details.localPosition.dx);
-                  double yPos = _yPixelsToMeters(details.localPosition.dy);
-
-                  double posRadius = _pixelsToMeters(
-                      PathPainterUtil.uiPointSizeToPixels(
-                          25, PathPainter.scale, widget.fieldImage));
-                  if (pow(xPos - widget.auto.startingPose!.position.x, 2) +
-                          pow(yPos - widget.auto.startingPose!.position.y, 2) <
-                      pow(posRadius, 2)) {
-                    _draggingStartPos = true;
-                    _dragOldValue = widget.auto.startingPose!.clone();
-                  } else {
-                    double rotRadius = _pixelsToMeters(
-                        PathPainterUtil.uiPointSizeToPixels(
-                            15, PathPainter.scale, widget.fieldImage));
-                    num angleRadians =
-                        widget.auto.startingPose!.rotation / 180.0 * pi;
-                    num dotX = widget.auto.startingPose!.position.x +
-                        (_robotSize.height / 2 * cos(angleRadians));
-                    num dotY = widget.auto.startingPose!.position.y +
-                        (_robotSize.height / 2 * sin(angleRadians));
-                    if (pow(xPos - dotX, 2) + pow(yPos - dotY, 2) <
-                        pow(rotRadius, 2)) {
-                      _draggingStartRot = true;
-                      _dragOldValue = widget.auto.startingPose!.clone();
-                    }
-                  }
-                }
-              },
-              onPanUpdate: (details) {
-                if (_draggingStartPos && widget.auto.startingPose != null) {
-                  num targetX = _xPixelsToMeters(min(
-                      88 +
-                          (widget.fieldImage.defaultSize.width *
-                              PathPainter.scale),
-                      max(8, details.localPosition.dx)));
-                  num targetY = _yPixelsToMeters(min(
-                      88 +
-                          (widget.fieldImage.defaultSize.height *
-                              PathPainter.scale),
-                      max(8, details.localPosition.dy)));
-
-                  if (widget.prefs.getBool(PrefsKeys.snapToGuidelines) ??
-                      Defaults.snapToGuidelines) {
-                    if (widget.autoPaths.isNotEmpty &&
-                        (widget.autoPaths[0].waypoints[0].anchor.x - targetX)
-                                .abs() <
-                            0.25) {
-                      targetX = widget.autoPaths[0].waypoints[0].anchor.x;
-                    }
-                    if (widget.autoPaths.isNotEmpty &&
-                        (widget.autoPaths[0].waypoints[0].anchor.y - targetY)
-                                .abs() <
-                            0.25) {
-                      targetY = widget.autoPaths[0].waypoints[0].anchor.y;
-                    }
-                  }
-
-                  setState(() {
-                    widget.auto.startingPose!.position =
-                        Point(targetX, targetY);
-                  });
-                } else if (_draggingStartRot &&
-                    widget.auto.startingPose != null) {
-                  double x = _xPixelsToMeters(details.localPosition.dx);
-                  double y = _yPixelsToMeters(details.localPosition.dy);
-                  num rotation = atan2(y - widget.auto.startingPose!.position.y,
-                      x - widget.auto.startingPose!.position.x);
-                  num rotationDeg = (rotation * 180 / pi);
-
-                  setState(() {
-                    widget.auto.startingPose!.rotation = rotationDeg;
-                  });
-                }
-              },
-              onPanEnd: (details) {
-                if (widget.auto.startingPose != null &&
-                    (_draggingStartPos || _draggingStartRot)) {
-                  old.Pose2d dragEnd = widget.auto.startingPose!.clone();
-                  widget.undoStack.add(Change(
-                    _dragOldValue,
-                    () {
-                      widget.auto.startingPose = dragEnd.clone();
-                      widget.onAutoChanged?.call();
-                      _simulateAuto();
-                    },
-                    (oldValue) {
-                      widget.auto.startingPose = oldValue!.clone();
-                      widget.onAutoChanged?.call();
-                      _simulateAuto();
-                    },
-                  ));
-                  _draggingStartPos = false;
-                  _draggingStartRot = false;
-                }
-              },
-              child: Padding(
-                padding: const EdgeInsets.all(48),
-                child: Stack(
-                  children: [
-                    widget.fieldImage.getWidget(),
-                    Positioned.fill(
-                      child: CustomPaint(
-                        painter: PathPainter(
-                          context: context,
-                          paths: widget.autoPaths,
-                          choreoPaths: widget.autoChoreoPaths,
-                          simple: true,
-                          hideOtherPathsOnHover: widget.prefs
-                                  .getBool(PrefsKeys.hidePathsOnHover) ??
-                              Defaults.hidePathsOnHover,
-                          hoveredPath: _hoveredPath,
-                          fieldImage: widget.fieldImage,
-                          startingPose: widget.auto.startingPose != null
-                              ? Pose2d(
-                                  Translation2d(
-                                      x: widget.auto.startingPose!.position.x,
-                                      y: widget.auto.startingPose!.position.y),
-                                  Rotation2d.fromDegrees(
-                                      widget.auto.startingPose!.rotation))
-                              : null,
-                          simulatedPath: _simPath,
-                          animation: _previewController.view,
-                          previewColor: colorScheme.primary,
-                          prefs: widget.prefs,
-                        ),
-=======
             child: Padding(
               padding: const EdgeInsets.all(48),
               child: Stack(
@@ -246,7 +115,7 @@
                         animation: _previewController.view,
                         previewColor: colorScheme.primary,
                         prefs: widget.prefs,
->>>>>>> 4aa69b8e
+                        context: context,
                       ),
                     ),
                   ),
@@ -441,10 +310,28 @@
       // Trajectory failed to generate. Notify the user
       Log.warning(
           'Failed to generate trajectory for auto: ${widget.auto.name}');
-      ScaffoldMessenger.of(context).showSnackBar(const SnackBar(
-        content: Text(
-            'Failed to generate trajectory. Try adjusting the path shape or the positions of rotation targets.'),
-      ));
+
+      ScaffoldMessenger.of(context).showSnackBar(
+        SnackBar(
+          content: Text(
+            'Failed to generate trajectory for ${widget.auto.name}. Try adjusting the path shape or the positions of rotation targets.',
+            style: TextStyle(
+                color: Theme.of(context).colorScheme.onSurfaceVariant),
+          ),
+          backgroundColor: Theme.of(context).colorScheme.surface,
+          behavior: SnackBarBehavior.floating,
+          shape: RoundedRectangleBorder(
+            borderRadius: BorderRadius.circular(8),
+          ),
+          action: SnackBarAction(
+            label: 'Dismiss',
+            textColor: Theme.of(context).colorScheme.primary,
+            onPressed: () {
+              ScaffoldMessenger.of(context).hideCurrentSnackBar();
+            },
+          ),
+        ),
+      );
     }
   }
 }