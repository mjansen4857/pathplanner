--- conflicted
+++ resolved
@@ -26,7 +26,9 @@
         children: [
           const Text('Final State'),
           Expanded(child: Container()),
-          InfoCard(value: '${path.goalEndState.rotation.toStringAsFixed(2)}°'),
+          InfoCard(
+              value:
+                  '${path.goalEndState.rotation.toStringAsFixed(2)}° with ${path.goalEndState.velocity.toStringAsFixed(2)} M/S'),
         ],
       ),
       icon: const Icon(Icons.flag_circle_rounded),
@@ -77,27 +79,6 @@
             ],
           ),
         ),
-<<<<<<< HEAD
-        if (holonomicMode) const SizedBox(height: 12),
-        if (holonomicMode)
-          Row(
-            children: [
-              Checkbox(
-                value: path.goalEndState.rotateFast,
-                onChanged: (value) {
-                  _addChange(
-                      () => path.goalEndState.rotateFast = value ?? false);
-                },
-              ),
-              const SizedBox(width: 4),
-              const Text(
-                'Rotate as Fast as Possible',
-                style: TextStyle(fontSize: 15),
-              ),
-            ],
-          ),
-=======
->>>>>>> 3f358071
       ],
     );
   }
