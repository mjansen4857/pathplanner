--- conflicted
+++ resolved
@@ -1,10 +1,7 @@
 import 'package:flutter/material.dart';
 import 'package:pathplanner/path/pathplanner_path.dart';
-<<<<<<< HEAD
 import 'package:pathplanner/util/wpimath/geometry.dart';
-=======
 import 'package:pathplanner/widgets/editor/info_card.dart';
->>>>>>> 52aca1bd
 import 'package:pathplanner/widgets/editor/tree_widgets/tree_card_node.dart';
 import 'package:pathplanner/widgets/number_text_field.dart';
 import 'package:undo/undo.dart';
@@ -32,7 +29,7 @@
           Text('Starting State'),
           InfoCard(
               value:
-                  '${path.idealStartingState.rotation.toStringAsFixed(2)}° starting with ${path.idealStartingState.velocity.toStringAsFixed(2)} M/S'),
+                  '${path.idealStartingState.rotation.degrees.toStringAsFixed(2)}° starting with ${path.idealStartingState.velocityMPS.toStringAsFixed(2)} M/S'),
         ],
       ),
       leading: const Icon(Icons.start_rounded),
