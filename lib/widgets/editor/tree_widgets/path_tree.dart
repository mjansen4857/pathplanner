import 'package:flutter/material.dart';
import 'package:pathplanner/path/path_constraints.dart';
import 'package:pathplanner/path/pathplanner_path.dart';
import 'package:pathplanner/widgets/editor/tree_widgets/constraint_zones_tree.dart';
import 'package:pathplanner/widgets/editor/tree_widgets/editor_settings_tree.dart';
import 'package:pathplanner/widgets/editor/tree_widgets/event_markers_tree.dart';
import 'package:pathplanner/widgets/editor/tree_widgets/global_constraints_tree.dart';
import 'package:pathplanner/widgets/editor/tree_widgets/goal_end_state_tree.dart';
import 'package:pathplanner/widgets/editor/tree_widgets/ideal_starting_state_tree.dart';
import 'package:pathplanner/widgets/editor/tree_widgets/rotation_targets_tree.dart';
import 'package:pathplanner/widgets/editor/tree_widgets/waypoints_tree.dart';
import 'package:pathplanner/widgets/editor/runtime_display.dart';
import 'package:undo/undo.dart';

class PathTree extends StatefulWidget {
  final PathPlannerPath path;
  final ValueChanged<int?>? onWaypointHovered;
  final ValueChanged<int?>? onWaypointSelected;
  final ValueChanged<int?>? onZoneHovered;
  final ValueChanged<int?>? onZoneSelected;
  final ValueChanged<int?>? onRotTargetHovered;
  final ValueChanged<int?>? onRotTargetSelected;
  final ValueChanged<int?>? onMarkerHovered;
  final ValueChanged<int?>? onMarkerSelected;
  final ValueChanged<int>? onWaypointDeleted;
  final VoidCallback? onSideSwapped;
  final VoidCallback? onPathChanged;
  final VoidCallback? onPathChangedNoSim;
  final WaypointsTreeController? waypointsTreeController;
  final int? initiallySelectedWaypoint;
  final int? initiallySelectedZone;
  final int? initiallySelectedRotTarget;
  final int? initiallySelectedMarker;
  final ChangeStack undoStack;
  final num? pathRuntime;
  final bool holonomicMode;
  final PathConstraints defaultConstraints;
  final num? previousPathRuntime;

  const PathTree({
    super.key,
    required this.path,
    this.onWaypointHovered,
    this.onSideSwapped,
    this.onPathChanged,
    this.onWaypointSelected,
    this.waypointsTreeController,
    this.initiallySelectedWaypoint,
    this.onWaypointDeleted,
    this.onZoneHovered,
    this.onZoneSelected,
    this.initiallySelectedZone,
    this.onRotTargetHovered,
    this.onRotTargetSelected,
    this.initiallySelectedRotTarget,
    this.onMarkerHovered,
    this.onMarkerSelected,
    this.initiallySelectedMarker,
    required this.undoStack,
    this.pathRuntime,
    this.onPathChangedNoSim,
    required this.holonomicMode,
    required this.defaultConstraints,
    this.previousPathRuntime,
  });

  @override
  State<PathTree> createState() => _PathTreeState();
}

class _PathTreeState extends State<PathTree> {
  num? _previousRuntime;

  @override
  void initState() {
    super.initState();
    _previousRuntime = widget.previousPathRuntime;
  }

  @override
  void didUpdateWidget(covariant PathTree oldWidget) {
    super.didUpdateWidget(oldWidget);
    if (widget.pathRuntime != oldWidget.pathRuntime) {
      setState(() {
        _previousRuntime = oldWidget.pathRuntime;
      });
    }
  }

  @override
  Widget build(BuildContext context) {
    return Column(
      children: [
        _buildHeader(),
        const SizedBox(height: 4.0),
        Expanded(
          child: SingleChildScrollView(
            child: Column(
              children: [
<<<<<<< HEAD
                _buildWaypointsTree(),
                _buildEventMarkersTree(),
                if (widget.holonomicMode) _buildRotationTargetsTree(),
=======
                WaypointsTree(
                  key: ValueKey('waypoints${widget.path.waypoints.length}'),
                  onWaypointDeleted: widget.onWaypointDeleted,
                  initialSelectedWaypoint: widget.initiallySelectedWaypoint,
                  controller: widget.waypointsTreeController,
                  path: widget.path,
                  onWaypointHovered: widget.onWaypointHovered,
                  onWaypointSelected: widget.onWaypointSelected,
                  onPathChanged: widget.onPathChanged,
                  undoStack: widget.undoStack,
                  holonomicMode: widget.holonomicMode,
                ),
                GlobalConstraintsTree(
                  path: widget.path,
                  onPathChanged: widget.onPathChanged,
                  undoStack: widget.undoStack,
                  defaultConstraints: widget.defaultConstraints,
                ),
                IdealStartingStateTree(
                  path: widget.path,
                  undoStack: widget.undoStack,
                  holonomicMode: widget.holonomicMode,
                  onPathChanged: widget.onPathChanged,
                ),
                GoalEndStateTree(
                  path: widget.path,
                  onPathChanged: widget.onPathChanged,
                  undoStack: widget.undoStack,
                  holonomicMode: widget.holonomicMode,
                ),
                if (widget.holonomicMode)
                  RotationTargetsTree(
                    key: ValueKey(
                        'rotations${widget.path.rotationTargets.length}'),
                    path: widget.path,
                    onPathChanged: widget.onPathChanged,
                    onPathChangedNoSim: widget.onPathChangedNoSim,
                    onTargetHovered: widget.onRotTargetHovered,
                    onTargetSelected: widget.onRotTargetSelected,
                    initiallySelectedTarget: widget.initiallySelectedRotTarget,
                    undoStack: widget.undoStack,
                  ),
                EventMarkersTree(
                  key: ValueKey('markers${widget.path.eventMarkers.length}'),
                  path: widget.path,
                  onPathChangedNoSim: widget.onPathChangedNoSim,
                  onMarkerHovered: widget.onMarkerHovered,
                  onMarkerSelected: widget.onMarkerSelected,
                  initiallySelectedMarker: widget.initiallySelectedMarker,
                  undoStack: widget.undoStack,
                ),
                ConstraintZonesTree(
                  key: ValueKey('zones${widget.path.constraintZones.length}'),
                  path: widget.path,
                  onPathChanged: widget.onPathChanged,
                  onPathChangedNoSim: widget.onPathChangedNoSim,
                  onZoneHovered: widget.onZoneHovered,
                  onZoneSelected: widget.onZoneSelected,
                  initiallySelectedZone: widget.initiallySelectedZone,
                  undoStack: widget.undoStack,
                ),
                _buildReversedCheckbox(),
>>>>>>> 3f358071
                const Divider(),
                _buildGoalEndStateTree(),
                _buildGlobalConstraintsTree(),
                _buildConstraintZonesTree(),
                const Divider(),
                _buildPreviewStartingStateTree(),
                const EditorSettingsTree(),
              ],
            ),
          ),
        ),
      ],
    );
  }

  Widget _buildHeader() {
    return Padding(
      padding: const EdgeInsets.symmetric(horizontal: 8.0),
      child: Row(
        mainAxisAlignment: MainAxisAlignment.spaceBetween,
        children: [
          Expanded(child: Container()),
          if (!widget.holonomicMode) ...[
            _buildReversedButton(),
            const SizedBox(width: 8),
            Tooltip(
              message:
                  'Moving ${widget.path.reversed ? 'Reversed' : 'Forward'}',
              child: _buildInfoCard(
                value: widget.path.reversed ? 'RVD' : 'FWD',
              ),
            ),
          ],
          const SizedBox(width: 16),
          Tooltip(
            message:
                'In ${widget.holonomicMode ? 'Holonomic Mode.' : 'Non-Holonomic Mode. Designed for tank drive.  '}',
            child: _buildInfoCard(
              value: widget.holonomicMode ? 'HOLO' : 'NON-HOLO',
            ),
          ),
          const SizedBox(width: 16),
          _buildRuntimeDisplay(),
          const SizedBox(width: 16),
          Tooltip(
            message: 'Move to Other Side',
            waitDuration: const Duration(seconds: 1),
            child: IconButton(
              onPressed: widget.onSideSwapped,
              icon: const Icon(Icons.swap_horiz),
            ),
          ),
        ],
      ),
    );
  }

  Widget _buildInfoCard({required String value}) {
    return Container(
      padding: const EdgeInsets.symmetric(horizontal: 8, vertical: 8),
      decoration: BoxDecoration(
        color: const Color.fromARGB(36, 0, 0, 0),
        borderRadius: BorderRadius.circular(4),
      ),
      child: Text(
        value,
        style: const TextStyle(
          fontWeight: FontWeight.normal,
          color: Colors.white,
          fontSize: 12,
        ),
      ),
    );
  }

  Widget _buildRuntimeDisplay() {
    return RuntimeDisplay(
      currentRuntime: widget.pathRuntime,
      previousRuntime: _previousRuntime,
    );
  }

  Widget _buildWaypointsTree() {
    return WaypointsTree(
      key: ValueKey('waypoints${widget.path.waypoints.length}'),
      onWaypointDeleted: widget.onWaypointDeleted,
      initialSelectedWaypoint: widget.initiallySelectedWaypoint,
      controller: widget.waypointsTreeController,
      path: widget.path,
      onWaypointHovered: widget.onWaypointHovered,
      onWaypointSelected: widget.onWaypointSelected,
      onPathChanged: widget.onPathChanged,
      undoStack: widget.undoStack,
      holonomicMode: widget.holonomicMode,
    );
  }

  Widget _buildGlobalConstraintsTree() {
    return GlobalConstraintsTree(
      path: widget.path,
      onPathChanged: widget.onPathChanged,
      undoStack: widget.undoStack,
      holonomicMode: widget.holonomicMode,
      defaultConstraints: widget.defaultConstraints,
    );
  }

  Widget _buildGoalEndStateTree() {
    return GoalEndStateTree(
      path: widget.path,
      onPathChanged: widget.onPathChanged,
      undoStack: widget.undoStack,
      holonomicMode: widget.holonomicMode,
    );
  }

  Widget _buildRotationTargetsTree() {
    return RotationTargetsTree(
      key: ValueKey('rotations${widget.path.rotationTargets.length}'),
      path: widget.path,
      onPathChanged: widget.onPathChanged,
      onPathChangedNoSim: widget.onPathChangedNoSim,
      onTargetHovered: widget.onRotTargetHovered,
      onTargetSelected: widget.onRotTargetSelected,
      initiallySelectedTarget: widget.initiallySelectedRotTarget,
      undoStack: widget.undoStack,
    );
  }

  Widget _buildEventMarkersTree() {
    return EventMarkersTree(
      key: ValueKey('markers${widget.path.eventMarkers.length}'),
      path: widget.path,
      onPathChangedNoSim: widget.onPathChangedNoSim,
      onMarkerHovered: widget.onMarkerHovered,
      onMarkerSelected: widget.onMarkerSelected,
      initiallySelectedMarker: widget.initiallySelectedMarker,
      undoStack: widget.undoStack,
    );
  }

  Widget _buildConstraintZonesTree() {
    return ConstraintZonesTree(
      key: ValueKey('zones${widget.path.constraintZones.length}'),
      path: widget.path,
      onPathChanged: widget.onPathChanged,
      onPathChangedNoSim: widget.onPathChangedNoSim,
      onZoneHovered: widget.onZoneHovered,
      onZoneSelected: widget.onZoneSelected,
      initiallySelectedZone: widget.initiallySelectedZone,
      undoStack: widget.undoStack,
      holonomicMode: widget.holonomicMode,
    );
  }

  Widget _buildPreviewStartingStateTree() {
    return PreviewStartingStateTree(
      path: widget.path,
      undoStack: widget.undoStack,
      holonomicMode: widget.holonomicMode,
      onPathChanged: widget.onPathChanged,
    );
  }

  Widget _buildReversedButton() {
    return Tooltip(
      message: widget.path.reversed ? 'Unreverse Path' : 'Reverse Path',
      child: GestureDetector(
        onTap: () {
          bool newReversed = !widget.path.reversed;

          widget.undoStack.add(Change(
            widget.path.reversed,
            () {
              widget.path.reversed = newReversed;
              widget.onPathChanged?.call();
            },
            (oldValue) {
              widget.path.reversed = oldValue;
              widget.onPathChanged?.call();
            },
          ));
        },
        child: Container(
          padding: const EdgeInsets.all(8),
          decoration: BoxDecoration(
            color: const Color.fromARGB(36, 0, 0, 0),
            borderRadius: BorderRadius.circular(4),
          ),
          child: Icon(
            widget.path.reversed
                ? Icons.arrow_forward_rounded
                : Icons.arrow_back_rounded,
            color: Colors.white,
            size: 15,
          ),
        ),
      ),
    );
  }
}<|MERGE_RESOLUTION|>--- conflicted
+++ resolved
@@ -6,7 +6,6 @@
 import 'package:pathplanner/widgets/editor/tree_widgets/event_markers_tree.dart';
 import 'package:pathplanner/widgets/editor/tree_widgets/global_constraints_tree.dart';
 import 'package:pathplanner/widgets/editor/tree_widgets/goal_end_state_tree.dart';
-import 'package:pathplanner/widgets/editor/tree_widgets/ideal_starting_state_tree.dart';
 import 'package:pathplanner/widgets/editor/tree_widgets/rotation_targets_tree.dart';
 import 'package:pathplanner/widgets/editor/tree_widgets/waypoints_tree.dart';
 import 'package:pathplanner/widgets/editor/runtime_display.dart';
@@ -97,80 +96,15 @@
           child: SingleChildScrollView(
             child: Column(
               children: [
-<<<<<<< HEAD
                 _buildWaypointsTree(),
                 _buildEventMarkersTree(),
                 if (widget.holonomicMode) _buildRotationTargetsTree(),
-=======
-                WaypointsTree(
-                  key: ValueKey('waypoints${widget.path.waypoints.length}'),
-                  onWaypointDeleted: widget.onWaypointDeleted,
-                  initialSelectedWaypoint: widget.initiallySelectedWaypoint,
-                  controller: widget.waypointsTreeController,
-                  path: widget.path,
-                  onWaypointHovered: widget.onWaypointHovered,
-                  onWaypointSelected: widget.onWaypointSelected,
-                  onPathChanged: widget.onPathChanged,
-                  undoStack: widget.undoStack,
-                  holonomicMode: widget.holonomicMode,
-                ),
-                GlobalConstraintsTree(
-                  path: widget.path,
-                  onPathChanged: widget.onPathChanged,
-                  undoStack: widget.undoStack,
-                  defaultConstraints: widget.defaultConstraints,
-                ),
-                IdealStartingStateTree(
-                  path: widget.path,
-                  undoStack: widget.undoStack,
-                  holonomicMode: widget.holonomicMode,
-                  onPathChanged: widget.onPathChanged,
-                ),
-                GoalEndStateTree(
-                  path: widget.path,
-                  onPathChanged: widget.onPathChanged,
-                  undoStack: widget.undoStack,
-                  holonomicMode: widget.holonomicMode,
-                ),
-                if (widget.holonomicMode)
-                  RotationTargetsTree(
-                    key: ValueKey(
-                        'rotations${widget.path.rotationTargets.length}'),
-                    path: widget.path,
-                    onPathChanged: widget.onPathChanged,
-                    onPathChangedNoSim: widget.onPathChangedNoSim,
-                    onTargetHovered: widget.onRotTargetHovered,
-                    onTargetSelected: widget.onRotTargetSelected,
-                    initiallySelectedTarget: widget.initiallySelectedRotTarget,
-                    undoStack: widget.undoStack,
-                  ),
-                EventMarkersTree(
-                  key: ValueKey('markers${widget.path.eventMarkers.length}'),
-                  path: widget.path,
-                  onPathChangedNoSim: widget.onPathChangedNoSim,
-                  onMarkerHovered: widget.onMarkerHovered,
-                  onMarkerSelected: widget.onMarkerSelected,
-                  initiallySelectedMarker: widget.initiallySelectedMarker,
-                  undoStack: widget.undoStack,
-                ),
-                ConstraintZonesTree(
-                  key: ValueKey('zones${widget.path.constraintZones.length}'),
-                  path: widget.path,
-                  onPathChanged: widget.onPathChanged,
-                  onPathChangedNoSim: widget.onPathChangedNoSim,
-                  onZoneHovered: widget.onZoneHovered,
-                  onZoneSelected: widget.onZoneSelected,
-                  initiallySelectedZone: widget.initiallySelectedZone,
-                  undoStack: widget.undoStack,
-                ),
-                _buildReversedCheckbox(),
->>>>>>> 3f358071
                 const Divider(),
                 _buildGoalEndStateTree(),
                 _buildGlobalConstraintsTree(),
                 _buildConstraintZonesTree(),
                 const Divider(),
-                _buildPreviewStartingStateTree(),
+                // _buildPreviewStartingStateTree(), // TODO: CHECK THIS
                 const EditorSettingsTree(),
               ],
             ),
@@ -199,14 +133,6 @@
             ),
           ],
           const SizedBox(width: 16),
-          Tooltip(
-            message:
-                'In ${widget.holonomicMode ? 'Holonomic Mode.' : 'Non-Holonomic Mode. Designed for tank drive.  '}',
-            child: _buildInfoCard(
-              value: widget.holonomicMode ? 'HOLO' : 'NON-HOLO',
-            ),
-          ),
-          const SizedBox(width: 16),
           _buildRuntimeDisplay(),
           const SizedBox(width: 16),
           Tooltip(
@@ -267,7 +193,7 @@
       path: widget.path,
       onPathChanged: widget.onPathChanged,
       undoStack: widget.undoStack,
-      holonomicMode: widget.holonomicMode,
+      //holonomicMode: widget.holonomicMode, TODO: CHECK THIS
       defaultConstraints: widget.defaultConstraints,
     );
   }
@@ -316,10 +242,11 @@
       onZoneSelected: widget.onZoneSelected,
       initiallySelectedZone: widget.initiallySelectedZone,
       undoStack: widget.undoStack,
-      holonomicMode: widget.holonomicMode,
-    );
-  }
-
+      //holonomicMode: widget.holonomicMode, TODO: CHECK THIS
+    );
+  }
+
+/*
   Widget _buildPreviewStartingStateTree() {
     return PreviewStartingStateTree(
       path: widget.path,
@@ -328,6 +255,7 @@
       onPathChanged: widget.onPathChanged,
     );
   }
+  */
 
   Widget _buildReversedButton() {
     return Tooltip(
