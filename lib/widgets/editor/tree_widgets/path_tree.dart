import 'package:flutter/material.dart';
import 'package:pathplanner/path/path_constraints.dart';
import 'package:pathplanner/path/pathplanner_path.dart';
import 'package:pathplanner/widgets/editor/tree_widgets/constraint_zones_tree.dart';
import 'package:pathplanner/widgets/editor/tree_widgets/editor_settings_tree.dart';
import 'package:pathplanner/widgets/editor/tree_widgets/event_markers_tree.dart';
import 'package:pathplanner/widgets/editor/tree_widgets/global_constraints_tree.dart';
import 'package:pathplanner/widgets/editor/tree_widgets/goal_end_state_tree.dart';
<<<<<<< HEAD
=======
import 'package:pathplanner/widgets/editor/tree_widgets/ideal_starting_state_tree.dart';
import 'package:pathplanner/widgets/editor/tree_widgets/path_optimization_tree.dart';
>>>>>>> 90ddfcdc
import 'package:pathplanner/widgets/editor/tree_widgets/rotation_targets_tree.dart';
import 'package:pathplanner/widgets/editor/tree_widgets/waypoints_tree.dart';
import 'package:shared_preferences/shared_preferences.dart';
import 'package:undo/undo.dart';

class PathTree extends StatefulWidget {
  final PathPlannerPath path;
  final ValueChanged<int?>? onWaypointHovered;
  final ValueChanged<int?>? onWaypointSelected;
  final ValueChanged<int?>? onZoneHovered;
  final ValueChanged<int?>? onZoneSelected;
  final ValueChanged<int?>? onRotTargetHovered;
  final ValueChanged<int?>? onRotTargetSelected;
  final ValueChanged<int?>? onMarkerHovered;
  final ValueChanged<int?>? onMarkerSelected;
  final ValueChanged<int>? onWaypointDeleted;
  final ValueChanged<PathPlannerPath?>? onOptimizationUpdate;
  final VoidCallback? onSideSwapped;
  final VoidCallback? onPathChanged;
  final VoidCallback? onPathChangedNoSim;
  final WaypointsTreeController? waypointsTreeController;
  final int? initiallySelectedWaypoint;
  final int? initiallySelectedZone;
  final int? initiallySelectedRotTarget;
  final int? initiallySelectedMarker;
  final ChangeStack undoStack;
  final Widget? runtimeDisplay;
  final bool holonomicMode;
  final PathConstraints defaultConstraints;
  final SharedPreferences prefs;

  const PathTree({
    super.key,
    required this.path,
    this.onWaypointHovered,
    this.onSideSwapped,
    this.onPathChanged,
    this.onWaypointSelected,
    this.waypointsTreeController,
    this.initiallySelectedWaypoint,
    this.onWaypointDeleted,
    this.onOptimizationUpdate,
    this.onZoneHovered,
    this.onZoneSelected,
    this.initiallySelectedZone,
    this.onRotTargetHovered,
    this.onRotTargetSelected,
    this.initiallySelectedRotTarget,
    this.onMarkerHovered,
    this.onMarkerSelected,
    this.initiallySelectedMarker,
    required this.undoStack,
    this.runtimeDisplay,
    this.onPathChangedNoSim,
    required this.holonomicMode,
    required this.defaultConstraints,
    required this.prefs,
  });

  @override
  State<PathTree> createState() => _PathTreeState();
}

class _PathTreeState extends State<PathTree> {
  @override
  void initState() {
    super.initState();
  }

  @override
  Widget build(BuildContext context) {
    return Column(
      children: [
        _buildHeader(),
        const SizedBox(height: 4.0),
        Expanded(
          child: SingleChildScrollView(
            child: Column(
              children: [
                _buildWaypointsTree(),
                _buildEventMarkersTree(),
                if (widget.holonomicMode) _buildRotationTargetsTree(),
                const Divider(),
                _buildGoalEndStateTree(),
                _buildGlobalConstraintsTree(),
                _buildConstraintZonesTree(),
                const Divider(),
                PathOptimizationTree(
                  path: widget.path,
                  onPathChanged: widget.onPathChanged,
                  onUpdate: widget.onOptimizationUpdate,
                  undoStack: widget.undoStack,
                  prefs: widget.prefs,
                ),
                const EditorSettingsTree(),
              ],
            ),
          ),
        ),
      ],
    );
  }

  Widget _buildHeader() {
    return Padding(
      padding: const EdgeInsets.symmetric(horizontal: 8.0),
      child: Row(
        mainAxisAlignment: MainAxisAlignment.spaceBetween,
        children: [
          Expanded(child: Container()),
          if (!widget.holonomicMode) ...[
            _buildReversedButton(),
            const SizedBox(width: 8),
            Tooltip(
              message:
                  'Moving ${widget.path.reversed ? 'Reversed' : 'Forward'}',
              child: _buildInfoCard(
                value: widget.path.reversed ? 'RVD' : 'FWD',
              ),
            ),
          ],
          const SizedBox(width: 16),
          if (widget.runtimeDisplay != null) widget.runtimeDisplay!,
          const SizedBox(width: 16),
          Tooltip(
            message: 'Move to Other Side',
            waitDuration: const Duration(seconds: 1),
            child: IconButton(
              onPressed: widget.onSideSwapped,
              icon: const Icon(Icons.swap_horiz),
            ),
          ),
        ],
      ),
    );
  }

  Widget _buildInfoCard({required String value}) {
    return Container(
      padding: const EdgeInsets.symmetric(horizontal: 8, vertical: 8),
      decoration: BoxDecoration(
        color: const Color.fromARGB(36, 0, 0, 0),
        borderRadius: BorderRadius.circular(4),
      ),
      child: Text(
        value,
        style: const TextStyle(
          fontWeight: FontWeight.normal,
          color: Colors.white,
          fontSize: 12,
        ),
      ),
    );
  }

  Widget _buildWaypointsTree() {
    return WaypointsTree(
      key: ValueKey('waypoints${widget.path.waypoints.length}'),
      onWaypointDeleted: widget.onWaypointDeleted,
      initialSelectedWaypoint: widget.initiallySelectedWaypoint,
      controller: widget.waypointsTreeController,
      path: widget.path,
      onWaypointHovered: widget.onWaypointHovered,
      onWaypointSelected: widget.onWaypointSelected,
      onPathChanged: widget.onPathChanged,
      undoStack: widget.undoStack,
      holonomicMode: widget.holonomicMode,
    );
  }

  Widget _buildGlobalConstraintsTree() {
    return GlobalConstraintsTree(
      path: widget.path,
      onPathChanged: widget.onPathChanged,
      undoStack: widget.undoStack,
      defaultConstraints: widget.defaultConstraints,
    );
  }

  Widget _buildGoalEndStateTree() {
    return GoalEndStateTree(
      path: widget.path,
      onPathChanged: widget.onPathChanged,
      undoStack: widget.undoStack,
      holonomicMode: widget.holonomicMode,
    );
  }

  Widget _buildRotationTargetsTree() {
    return RotationTargetsTree(
      key: ValueKey('rotations${widget.path.rotationTargets.length}'),
      path: widget.path,
      onPathChanged: widget.onPathChanged,
      onPathChangedNoSim: widget.onPathChangedNoSim,
      onTargetHovered: widget.onRotTargetHovered,
      onTargetSelected: widget.onRotTargetSelected,
      initiallySelectedTarget: widget.initiallySelectedRotTarget,
      undoStack: widget.undoStack,
    );
  }

  Widget _buildEventMarkersTree() {
    return EventMarkersTree(
      key: ValueKey('markers${widget.path.eventMarkers.length}'),
      path: widget.path,
      onPathChangedNoSim: widget.onPathChangedNoSim,
      onMarkerHovered: widget.onMarkerHovered,
      onMarkerSelected: widget.onMarkerSelected,
      initiallySelectedMarker: widget.initiallySelectedMarker,
      undoStack: widget.undoStack,
    );
  }

  Widget _buildConstraintZonesTree() {
    return ConstraintZonesTree(
      key: ValueKey('zones${widget.path.constraintZones.length}'),
      path: widget.path,
      onPathChanged: widget.onPathChanged,
      onPathChangedNoSim: widget.onPathChangedNoSim,
      onZoneHovered: widget.onZoneHovered,
      onZoneSelected: widget.onZoneSelected,
      initiallySelectedZone: widget.initiallySelectedZone,
      undoStack: widget.undoStack,
    );
  }

  Widget _buildReversedButton() {
    return Tooltip(
      message: widget.path.reversed ? 'Unreverse Path' : 'Reverse Path',
      child: GestureDetector(
        onTap: () {
          bool newReversed = !widget.path.reversed;

          widget.undoStack.add(Change(
            widget.path.reversed,
            () {
              widget.path.reversed = newReversed;
              widget.onPathChanged?.call();
            },
            (oldValue) {
              widget.path.reversed = oldValue;
              widget.onPathChanged?.call();
            },
          ));
        },
        child: Container(
          padding: const EdgeInsets.all(8),
          decoration: BoxDecoration(
            color: const Color.fromARGB(36, 0, 0, 0),
            borderRadius: BorderRadius.circular(4),
          ),
          child: Icon(
            widget.path.reversed
                ? Icons.arrow_forward_rounded
                : Icons.arrow_back_rounded,
            color: Colors.white,
            size: 15,
          ),
        ),
      ),
    );
  }
}<|MERGE_RESOLUTION|>--- conflicted
+++ resolved
@@ -6,11 +6,8 @@
 import 'package:pathplanner/widgets/editor/tree_widgets/event_markers_tree.dart';
 import 'package:pathplanner/widgets/editor/tree_widgets/global_constraints_tree.dart';
 import 'package:pathplanner/widgets/editor/tree_widgets/goal_end_state_tree.dart';
-<<<<<<< HEAD
-=======
 import 'package:pathplanner/widgets/editor/tree_widgets/ideal_starting_state_tree.dart';
 import 'package:pathplanner/widgets/editor/tree_widgets/path_optimization_tree.dart';
->>>>>>> 90ddfcdc
 import 'package:pathplanner/widgets/editor/tree_widgets/rotation_targets_tree.dart';
 import 'package:pathplanner/widgets/editor/tree_widgets/waypoints_tree.dart';
 import 'package:shared_preferences/shared_preferences.dart';
@@ -37,10 +34,12 @@
   final int? initiallySelectedRotTarget;
   final int? initiallySelectedMarker;
   final ChangeStack undoStack;
-  final Widget? runtimeDisplay;
+  final num? pathRuntime;
   final bool holonomicMode;
   final PathConstraints defaultConstraints;
   final SharedPreferences prefs;
+
+  final Widget? runtimeDisplay;
 
   const PathTree({
     super.key,
@@ -64,6 +63,7 @@
     this.initiallySelectedMarker,
     required this.undoStack,
     this.runtimeDisplay,
+    this.pathRuntime,
     this.onPathChangedNoSim,
     required this.holonomicMode,
     required this.defaultConstraints,
@@ -75,11 +75,6 @@
 }
 
 class _PathTreeState extends State<PathTree> {
-  @override
-  void initState() {
-    super.initState();
-  }
-
   @override
   Widget build(BuildContext context) {
     return Column(
@@ -94,17 +89,14 @@
                 _buildEventMarkersTree(),
                 if (widget.holonomicMode) _buildRotationTargetsTree(),
                 const Divider(),
+                _buildIdealStartingStateTree(),
                 _buildGoalEndStateTree(),
+                const Divider(),
                 _buildGlobalConstraintsTree(),
                 _buildConstraintZonesTree(),
+                if (!widget.holonomicMode) _buildReversedCheckbox(),
                 const Divider(),
-                PathOptimizationTree(
-                  path: widget.path,
-                  onPathChanged: widget.onPathChanged,
-                  onUpdate: widget.onOptimizationUpdate,
-                  undoStack: widget.undoStack,
-                  prefs: widget.prefs,
-                ),
+                _buildPathOptimizationTree(),
                 const EditorSettingsTree(),
               ],
             ),
@@ -187,6 +179,15 @@
       onPathChanged: widget.onPathChanged,
       undoStack: widget.undoStack,
       defaultConstraints: widget.defaultConstraints,
+    );
+  }
+
+  Widget _buildIdealStartingStateTree() {
+    return IdealStartingStateTree(
+      path: widget.path,
+      undoStack: widget.undoStack,
+      holonomicMode: widget.holonomicMode,
+      onPathChanged: widget.onPathChanged,
     );
   }
 
@@ -273,4 +274,50 @@
       ),
     );
   }
+
+  Widget _buildReversedCheckbox() {
+    return Card(
+      elevation: 1.0,
+      child: Padding(
+        padding: const EdgeInsets.symmetric(vertical: 10.0, horizontal: 12.0),
+        child: Row(
+          children: [
+            Checkbox(
+              value: widget.path.reversed,
+              onChanged: (value) {
+                bool reversed = value ?? false;
+
+                widget.undoStack.add(Change(
+                  widget.path.reversed,
+                  () {
+                    widget.path.reversed = reversed;
+                    widget.onPathChanged?.call();
+                  },
+                  (oldValue) {
+                    widget.path.reversed = oldValue;
+                    widget.onPathChanged?.call();
+                  },
+                ));
+              },
+            ),
+            const SizedBox(width: 4),
+            const Text(
+              'Reversed',
+              style: TextStyle(fontSize: 16),
+            ),
+          ],
+        ),
+      ),
+    );
+  }
+
+  Widget _buildPathOptimizationTree() {
+    return PathOptimizationTree(
+      path: widget.path,
+      onPathChanged: widget.onPathChanged,
+      onUpdate: widget.onOptimizationUpdate,
+      undoStack: widget.undoStack,
+      prefs: widget.prefs,
+    );
+  }
 }