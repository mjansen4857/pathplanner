import 'package:flutter/material.dart';
import 'package:pathplanner/path/pathplanner_path.dart';
import 'package:pathplanner/path/rotation_target.dart';
import 'package:pathplanner/path/waypoint.dart';
<<<<<<< HEAD
import 'package:pathplanner/util/wpimath/geometry.dart';
import 'package:pathplanner/util/wpimath/math_util.dart';
=======
import 'package:pathplanner/widgets/editor/info_card.dart';
>>>>>>> 52aca1bd
import 'package:pathplanner/widgets/editor/tree_widgets/item_count.dart';
import 'package:pathplanner/widgets/editor/tree_widgets/tree_card_node.dart';
import 'package:pathplanner/widgets/number_text_field.dart';
import 'package:undo/undo.dart';

class RotationTargetsTree extends StatefulWidget {
  final PathPlannerPath path;
  final VoidCallback? onPathChanged;
  final VoidCallback? onPathChangedNoSim;
  final ValueChanged<int?>? onTargetHovered;
  final ValueChanged<int?>? onTargetSelected;
  final int? initiallySelectedTarget;
  final ChangeStack undoStack;

  const RotationTargetsTree({
    super.key,
    required this.path,
    this.onPathChanged,
    this.onPathChangedNoSim,
    this.onTargetHovered,
    this.onTargetSelected,
    this.initiallySelectedTarget,
    required this.undoStack,
  });

  @override
  State<RotationTargetsTree> createState() => _RotationTargetsTreeState();
}

class _RotationTargetsTreeState extends State<RotationTargetsTree> {
  List<RotationTarget> get rotations => widget.path.rotationTargets;
  List<Waypoint> get waypoints => widget.path.waypoints;

  late List<ExpansionTileController> _controllers;
  int? _selectedTarget;

  double _sliderChangeStart = 0;

  @override
  void initState() {
    super.initState();

    _selectedTarget = widget.initiallySelectedTarget;

    _controllers =
        List.generate(rotations.length, (index) => ExpansionTileController());
  }

  @override
  Widget build(BuildContext context) {
    return TreeCardNode(
      title: const Text('Rotation Targets'),
      leading: const Icon(Icons.rotate_90_degrees_cw_rounded),
      trailing: Row(
        mainAxisSize: MainAxisSize.min,
        children: [
          IconButton(
            icon: const Icon(Icons.add, size: 20),
            onPressed: () {
              widget.undoStack.add(Change(
                PathPlannerPath.cloneRotationTargets(rotations),
                () {
                  rotations.add(RotationTarget(0.5, Rotation2d()));
                  widget.onPathChanged?.call();
                },
                (oldValue) {
                  _selectedTarget = null;
                  widget.onTargetHovered?.call(null);
                  widget.onTargetSelected?.call(null);
                  widget.path.rotationTargets =
                      PathPlannerPath.cloneRotationTargets(oldValue);
                  widget.onPathChanged?.call();
                },
              ));
            },
            tooltip: 'Add New Rotation Target',
          ),
          const SizedBox(width: 8),
          ItemCount(count: widget.path.rotationTargets.length),
        ],
      ),
      initiallyExpanded: widget.path.rotationTargetsExpanded,
      onExpansionChanged: (value) {
        if (value != null) {
          widget.path.rotationTargetsExpanded = value;
          if (value == false) {
            _selectedTarget = null;
            widget.onTargetSelected?.call(null);
          }
        }
      },
      elevation: 1.0,
      children: [
        for (int i = 0; i < rotations.length; i++) _buildRotationCard(i),
      ],
    );
  }

  Widget _buildRotationCard(int targetIdx) {
    ColorScheme colorScheme = Theme.of(context).colorScheme;

    return TreeCardNode(
      leading: const Icon(Icons.rotate_right_rounded),
      controller: _controllers[targetIdx],
      onHoverStart: () => widget.onTargetHovered?.call(targetIdx),
      onHoverEnd: () => widget.onTargetHovered?.call(null),
      onExpansionChanged: (expanded) {
        if (expanded ?? false) {
          if (_selectedTarget != null) {
            _controllers[_selectedTarget!].collapse();
          }
          _selectedTarget = targetIdx;
          widget.onTargetSelected?.call(targetIdx);
        } else {
          if (targetIdx == _selectedTarget) {
            _selectedTarget = null;
            widget.onTargetSelected?.call(null);
          }
        }
      },
      title: Row(
        children: [
          Expanded(
            child: Text('Rotation Target ${targetIdx + 1}'),
          ),
          const SizedBox(width: 8),
          InfoCard(
            value:
                '${rotations[targetIdx].rotationDegrees.toStringAsFixed(2)}° at ${rotations[targetIdx].waypointRelativePos.toStringAsFixed(2)}',
          ),
          const SizedBox(width: 8),
          Tooltip(
            message: 'Delete Target',
            waitDuration: const Duration(seconds: 1),
            child: IconButton(
              icon: const Icon(Icons.delete_forever),
              color: colorScheme.error,
              onPressed: () {
                widget.undoStack.add(Change(
                  PathPlannerPath.cloneRotationTargets(
                      widget.path.rotationTargets),
                  () {
                    rotations.removeAt(targetIdx);
                    widget.onTargetSelected?.call(null);
                    widget.onTargetHovered?.call(null);
                    widget.onPathChanged?.call();
                  },
                  (oldValue) {
                    widget.path.rotationTargets =
                        PathPlannerPath.cloneRotationTargets(oldValue);
                    widget.onTargetSelected?.call(null);
                    widget.onTargetHovered?.call(null);
                    widget.onPathChanged?.call();
                  },
                ));
              },
            ),
          ),
        ],
      ),
      initiallyExpanded: targetIdx == _selectedTarget,
      elevation: 4.0,
      children: [
        Padding(
          padding: const EdgeInsets.symmetric(horizontal: 6.0),
          child: Row(
            children: [
              Expanded(
                child: NumberTextField(
                  initialText:
                      rotations[targetIdx].rotation.degrees.toStringAsFixed(2),
                  label: 'Rotation (Deg)',
                  arrowKeyIncrement: 45,
                  onSubmitted: (value) {
                    if (value != null) {
                      widget.undoStack.add(Change(
                        rotations[targetIdx].clone(),
                        () {
                          rotations[targetIdx].rotation =
                              Rotation2d.fromDegrees(
                                  MathUtil.inputModulus(value, -180, 180));
                          widget.onPathChanged?.call();
                        },
                        (oldValue) {
                          rotations[targetIdx].rotation = oldValue.rotation;
                          widget.onPathChanged?.call();
                        },
                      ));
                    }
                  },
                ),
              ),
              const SizedBox(width: 8),
              SizedBox(
                width: 100,
                child: NumberTextField(
                  initialText: rotations[targetIdx]
                      .waypointRelativePos
                      .toStringAsFixed(2),
                  label: 'Position',
                  arrowKeyIncrement: 0.1,
                  onSubmitted: (value) {
                    if (value != null &&
                        value >= 0.0 &&
                        value <= (waypoints.length - 1.0)) {
                      setState(() {
                        rotations[targetIdx].waypointRelativePos = value;
                        widget.onPathChangedNoSim?.call();
                      });
                    }
                  },
                ),
              ),
            ],
          ),
        ),
        const SizedBox(height: 12),
        Slider(
          value: rotations[targetIdx].waypointRelativePos.toDouble(),
          min: 0.0,
          max: waypoints.length - 1.0,
          divisions: (waypoints.length - 1) * 20,
          label: rotations[targetIdx].waypointRelativePos.toStringAsFixed(2),
          onChangeStart: (value) {
            _sliderChangeStart = value;
          },
          onChangeEnd: (value) {
            widget.undoStack.add(Change(
              _sliderChangeStart,
              () {
                rotations[targetIdx].waypointRelativePos = value;
                widget.onPathChanged?.call();
              },
              (oldValue) {
                rotations[targetIdx].waypointRelativePos = oldValue;
                widget.onPathChanged?.call();
              },
            ));
          },
          onChanged: (value) {
            setState(() {
              rotations[targetIdx].waypointRelativePos = value;
              widget.onPathChangedNoSim?.call();
            });
          },
        ),
      ],
    );
  }
}<|MERGE_RESOLUTION|>--- conflicted
+++ resolved
@@ -2,12 +2,9 @@
 import 'package:pathplanner/path/pathplanner_path.dart';
 import 'package:pathplanner/path/rotation_target.dart';
 import 'package:pathplanner/path/waypoint.dart';
-<<<<<<< HEAD
 import 'package:pathplanner/util/wpimath/geometry.dart';
 import 'package:pathplanner/util/wpimath/math_util.dart';
-=======
 import 'package:pathplanner/widgets/editor/info_card.dart';
->>>>>>> 52aca1bd
 import 'package:pathplanner/widgets/editor/tree_widgets/item_count.dart';
 import 'package:pathplanner/widgets/editor/tree_widgets/tree_card_node.dart';
 import 'package:pathplanner/widgets/number_text_field.dart';
@@ -136,7 +133,7 @@
           const SizedBox(width: 8),
           InfoCard(
             value:
-                '${rotations[targetIdx].rotationDegrees.toStringAsFixed(2)}° at ${rotations[targetIdx].waypointRelativePos.toStringAsFixed(2)}',
+                '${rotations[targetIdx].rotation.degrees.toStringAsFixed(2)}° at ${rotations[targetIdx].waypointRelativePos.toStringAsFixed(2)}',
           ),
           const SizedBox(width: 8),
           Tooltip(
