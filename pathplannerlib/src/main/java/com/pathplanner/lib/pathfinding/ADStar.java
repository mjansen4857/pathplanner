--- conflicted
+++ resolved
@@ -129,11 +129,7 @@
           }
         }
 
-<<<<<<< HEAD
         if (!needsReset.get() && !doMinor.get() && !doMajor.get()) {
-=======
-        if (!needsReset || !doMinor || !doMajor) {
->>>>>>> 86681b23
           try {
             Thread.sleep(20);
           } catch (InterruptedException e) {
@@ -370,14 +366,7 @@
             .plus(fieldPosPath.get(fieldPosPath.size() - 1)));
     bezierPoints.add(fieldPosPath.get(fieldPosPath.size() - 1));
 
-<<<<<<< HEAD
-    List<PathPoint> pathPoints =
-        PathPlannerPath.createPath(bezierPoints, Collections.emptyList(), Collections.emptyList());
-
-    return pathPoints;
-=======
     return bezierPoints;
->>>>>>> 86681b23
   }
 
   private static boolean walkable(GridPosition s1, GridPosition s2) {
